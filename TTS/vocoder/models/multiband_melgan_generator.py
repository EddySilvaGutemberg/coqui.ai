--- conflicted
+++ resolved
@@ -15,11 +15,7 @@
         res_kernel=3,
         num_res_blocks=3,
     ):
-<<<<<<< HEAD
-        super(MultibandMelganGenerator, self).__init__(
-=======
         super().__init__(
->>>>>>> d30c155a
             in_channels=in_channels,
             out_channels=out_channels,
             proj_kernel=proj_kernel,
