# -*- coding: utf-8 -*-

import importlib
import logging
import multiprocessing
import os
import platform
import re
import sys
import time
import traceback
from argparse import Namespace
from dataclasses import dataclass, field
from typing import Dict, List, Tuple, Union
from urllib.parse import urlparse

import fsspec
import torch
from coqpit import Coqpit
from torch import nn
from torch.nn.parallel import DistributedDataParallel as DDP_th
from torch.utils.data import DataLoader

from TTS.config import load_config, register_config
from TTS.tts.datasets import load_meta_data
from TTS.tts.models import setup_model as setup_tts_model
from TTS.tts.utils.text.symbols import parse_symbols
from TTS.utils.audio import AudioProcessor
from TTS.utils.callbacks import TrainerCallback
from TTS.utils.distribute import init_distributed
from TTS.utils.generic_utils import (
    KeepAverage,
    count_parameters,
    get_experiment_folder_path,
    get_git_branch,
    remove_experiment_folder,
    set_init_dict,
    to_cuda,
)
from TTS.utils.io import copy_model_files, load_fsspec, save_best_model, save_checkpoint
<<<<<<< HEAD
from TTS.utils.logging import ConsoleLogger, TensorboardLogger
=======
from TTS.utils.logging import ConsoleLogger, TensorboardLogger, WandbLogger, init_logger
>>>>>>> e4862891
from TTS.utils.trainer_utils import get_optimizer, get_scheduler, is_apex_available, setup_torch_training_env
from TTS.vocoder.datasets.preprocess import load_wav_data, load_wav_feat_data
from TTS.vocoder.models import setup_model as setup_vocoder_model

multiprocessing.set_start_method("fork")

if platform.system() != "Windows":
    # https://github.com/pytorch/pytorch/issues/973
    import resource

    rlimit = resource.getrlimit(resource.RLIMIT_NOFILE)
    resource.setrlimit(resource.RLIMIT_NOFILE, (4096, rlimit[1]))


if is_apex_available():
    from apex import amp


@dataclass
class TrainingArgs(Coqpit):
    """Trainer arguments to be defined externally. It helps integrating the `Trainer` with the higher level APIs and
    set the values for distributed training."""

    continue_path: str = field(
        default="",
        metadata={
            "help": "Path to a training folder to continue training. Restore the model from the last checkpoint and continue training under the same folder."
        },
    )
    restore_path: str = field(
        default="",
        metadata={
            "help": "Path to a model checkpoit. Restore the model with the given checkpoint and start a new training."
        },
    )
    best_path: str = field(
        default="",
        metadata={
            "help": "Best model file to be used for extracting best loss. If not specified, the latest best model in continue path is used"
        },
    )
    config_path: str = field(default="", metadata={"help": "Path to the configuration file."})
    rank: int = field(default=0, metadata={"help": "Process rank in distributed training."})
    group_id: str = field(default="", metadata={"help": "Process group id in distributed training."})


class Trainer:
    def __init__(
        self,
        args: Union[Coqpit, Namespace],
        config: Coqpit,
        output_path: str,
        c_logger: ConsoleLogger = None,
        dashboard_logger: Union[TensorboardLogger, WandbLogger] = None,
        model: nn.Module = None,
        cudnn_benchmark: bool = False,
    ) -> None:
        """Simple yet powerful 🐸💬 TTS trainer for PyTorch. It can train all the available `tts` and `vocoder` models
        or easily be customized.

        Notes:

            Supports Automatic Mixed Precision training. If `Apex` is availabe, it automatically picks that, else
            it uses PyTorch's native `amp` module. `Apex` may provide more stable training in some cases.

        Args:

            args (Union[Coqpit, Namespace]): Training arguments parsed either from console by `argparse` or `TrainingArgs`
                config object.

            config (Coqpit): Model config object. It includes all the values necessary for initializing, training, evaluating
                and testing the model.

            output_path (str): Path to the output training folder. All the files are saved under thi path.

            c_logger (ConsoleLogger, optional): Console logger for printing training status. If not provided, the default
                console logger is used. Defaults to None.

            dashboard_logger Union[TensorboardLogger, WandbLogger]: Dashboard logger. If not provided, the tensorboard logger is used.
                Defaults to None.

            model (nn.Module, optional): Initialized and ready-to-train model. If it is not defined, `Trainer`
                initializes a model from the provided config. Defaults to None.

            cudnn_benchmark (bool): enable/disable PyTorch cudnn benchmarking. It is better to disable if the model input
                length is changing batch to batch along the training.

        Examples:

            Running trainer on a model.

            >>> args = TrainingArgs(...)
            >>> config = HifiganConfig(...)
            >>> model = GANModel(config)
            >>> trainer = Trainer(args, config, output_path, model=model)
            >>> trainer.fit()

            Running trainer on a config.

            >>> config = WavegradConfig(data_path="/home/erogol/nvme/gdrive/Datasets/LJSpeech-1.1/wavs/", output_path=output_path,)
            >>> args, config, output_path, _, c_logger, dashboard_logger = init_training(TrainingArgs(), config)
            >>> trainer = Trainer(args, config, output_path, c_logger, dashboard_logger)
            >>> trainer.fit()

        TODO:
            - Accumulate gradients b/w batches.
            - Deepspeed integration
            - Profiler integration.
            - Overfitting to a batch.
            - TPU training
        """

        # set and initialize Pytorch runtime
        self.use_cuda, self.num_gpus = setup_torch_training_env(True, cudnn_benchmark)
        if config is None:
            # parse config from console arguments
            config, output_path, _, c_logger, dashboard_logger = process_args(args)

        self.output_path = output_path
        self.args = args
        self.config = config
        self.config.output_log_path = output_path
        # init loggers
        self.c_logger = ConsoleLogger() if c_logger is None else c_logger
        self.dashboard_logger = dashboard_logger

        if self.dashboard_logger is None:
            self.dashboard_logger = init_logger(config)

        if not self.config.log_model_step:
            self.config.log_model_step = self.config.save_step

        log_file = os.path.join(self.output_path, f"trainer_{args.rank}_log.txt")
        self._setup_logger_config(log_file)

        self.total_steps_done = 0
        self.epochs_done = 0
        self.restore_step = 0
        self.best_loss = float("inf")
        self.train_loader = None
        self.eval_loader = None

        self.keep_avg_train = None
        self.keep_avg_eval = None

        self.use_apex = self._is_apex_available()
        self.use_amp_scaler = self.config.mixed_precision and self.use_cuda

        # init audio processor
        self.ap = AudioProcessor(**self.config.audio.to_dict())

        # load data samples
        # TODO: refactor this
        if "datasets" in self.config:
            # load data for `tts` models
            self.data_train, self.data_eval = load_meta_data(self.config.datasets)
        elif self.config.feature_path is not None:
            # load data for `vocoder`models
            print(f" > Loading features from: {self.config.feature_path}")
            self.data_eval, self.data_train = load_wav_feat_data(
                self.config.data_path, self.config.feature_path, self.config.eval_split_size
            )
        else:
            # load data for `vocoder`models
            self.data_eval, self.data_train = load_wav_data(self.config.data_path, self.config.eval_split_size)

        # init TTS model
        if model is not None:
            self.model = model
        else:
            self.model = self.get_model(self.config)

        # init multispeaker settings of the model
        if hasattr(self.model, "init_multispeaker"):
            self.model.init_multispeaker(self.config, self.data_train + self.data_eval)

        # setup criterion
        self.criterion = self.get_criterion(self.model)

        # DISTRUBUTED
        if self.num_gpus > 1:
            init_distributed(
                args.rank,
                self.num_gpus,
                args.group_id,
                self.config.distributed_backend,
                self.config.distributed_url,
            )

        if self.use_cuda:
            self.model.cuda()
            if isinstance(self.criterion, list):
                self.criterion = [x.cuda() for x in self.criterion]
            else:
                self.criterion.cuda()

        # setup optimizer
        self.optimizer = self.get_optimizer(self.model, self.config)

        # callback
        self.callbacks = TrainerCallback(self)
        self.callbacks.on_init_start()

        # init AMP
        if self.use_amp_scaler:
            if self.use_apex:
                self.scaler = None
                self.model, self.optimizer = amp.initialize(self.model, self.optimizer, opt_level="O1")
            if isinstance(self.optimizer, list):
                self.scaler = [torch.cuda.amp.GradScaler()] * len(self.optimizer)
            else:
                self.scaler = torch.cuda.amp.GradScaler()
        else:
            self.scaler = None

        if self.args.restore_path:
            self.model, self.optimizer, self.scaler, self.restore_step = self.restore_model(
                self.config, args.restore_path, self.model, self.optimizer, self.scaler
            )

        # setup scheduler
        self.scheduler = self.get_scheduler(self.model, self.config, self.optimizer)

        # DISTRUBUTED
        if self.num_gpus > 1:
            self.model = DDP_th(self.model, device_ids=[args.rank], output_device=args.rank)

        # count model size
        num_params = count_parameters(self.model)
        print("\n > Model has {} parameters".format(num_params))

        self.callbacks.on_init_end()

    @staticmethod
    def get_model(config: Coqpit) -> nn.Module:
        """Initialize model from config.

        Args:
            config (Coqpit): Model config.

        Returns:
            nn.Module: initialized model.
        """
        # TODO: better model setup
        try:
            model = setup_vocoder_model(config)
        except ModuleNotFoundError:
            model = setup_tts_model(config)
        return model

    def restore_model(
        self,
        config: Coqpit,
        restore_path: str,
        model: nn.Module,
        optimizer: torch.optim.Optimizer,
        scaler: torch.cuda.amp.GradScaler = None,
    ) -> Tuple[nn.Module, torch.optim.Optimizer, torch.cuda.amp.GradScaler, int]:
        """Restore training from an old run. It restores model, optimizer, AMP scaler and training stats.

        Args:
            config (Coqpit): Model config.
            restore_path (str): Path to the restored training run.
            model (nn.Module): Model to restored.
            optimizer (torch.optim.Optimizer): Optimizer to restore.
            scaler (torch.cuda.amp.GradScaler, optional): AMP scaler to restore. Defaults to None.

        Returns:
            Tuple[nn.Module, torch.optim.Optimizer, torch.cuda.amp.GradScaler, int]: [description]
        """

        def _restore_list_objs(states, obj):
            if isinstance(obj, list):
                for idx, state in enumerate(states):
                    obj[idx].load_state_dict(state)
            else:
                obj.load_state_dict(states)
            return obj

        print(" > Restoring from %s ..." % os.path.basename(restore_path))
        checkpoint = load_fsspec(restore_path)
        try:
            print(" > Restoring Model...")
            model.load_state_dict(checkpoint["model"])
            print(" > Restoring Optimizer...")
            optimizer = _restore_list_objs(checkpoint["optimizer"], optimizer)
            if "scaler" in checkpoint and self.use_amp_scaler and checkpoint["scaler"]:
                print(" > Restoring AMP Scaler...")
                scaler = _restore_list_objs(checkpoint["scaler"], scaler)
        except (KeyError, RuntimeError):
            print(" > Partial model initialization...")
            model_dict = model.state_dict()
            model_dict = set_init_dict(model_dict, checkpoint["model"], config)
            model.load_state_dict(model_dict)
            del model_dict

        if isinstance(self.optimizer, list):
            for idx, optim in enumerate(optimizer):
                for group in optim.param_groups:
                    group["lr"] = self.get_lr(model, config)[idx]
        else:
            for group in optimizer.param_groups:
                group["lr"] = self.get_lr(model, config)
        print(
            " > Model restored from step %d" % checkpoint["step"],
        )
        restore_step = checkpoint["step"]
        return model, optimizer, scaler, restore_step

    @staticmethod
    def _get_loader(
        model: nn.Module,
        config: Coqpit,
        ap: AudioProcessor,
        is_eval: bool,
        data_items: List,
        verbose: bool,
        num_gpus: int,
    ) -> DataLoader:
        if hasattr(model, "get_data_loader"):
            loader = model.get_data_loader(config, ap, is_eval, data_items, verbose, num_gpus)
        return loader

    def get_train_dataloader(self, ap: AudioProcessor, data_items: List, verbose: bool) -> DataLoader:
        """Initialize and return a training data loader.

        Args:
            ap (AudioProcessor): Audio processor.
            data_items (List): Data samples used for training.
            verbose (bool): enable/disable printing loader stats at initialization.

        Returns:
            DataLoader: Initialized training data loader.
        """
        return self._get_loader(self.model, self.config, ap, False, data_items, verbose, self.num_gpus)

    def get_eval_dataloader(self, ap: AudioProcessor, data_items: List, verbose: bool) -> DataLoader:
        return self._get_loader(self.model, self.config, ap, True, data_items, verbose, self.num_gpus)

    def format_batch(self, batch: List) -> Dict:
        """Format the dataloader output and return a batch.

        Args:
            batch (List): Batch returned by the dataloader.

        Returns:
            Dict: Formatted batch.
        """
        batch = self.model.format_batch(batch)
        if self.use_cuda:
            for k, v in batch.items():
                batch[k] = to_cuda(v)
        return batch

    @staticmethod
    def _model_train_step(
        batch: Dict, model: nn.Module, criterion: nn.Module, optimizer_idx: int = None
    ) -> Tuple[Dict, Dict]:
        """
        Perform a trainig forward step. Compute model outputs and losses.

        Args:
            batch (Dict): [description]
            model (nn.Module): [description]
            criterion (nn.Module): [description]
            optimizer_idx (int, optional): [description]. Defaults to None.

        Returns:
            Tuple[Dict, Dict]: [description]
        """
        input_args = [batch, criterion]
        if optimizer_idx is not None:
            input_args.append(optimizer_idx)
        # unwrap model in DDP training
        if hasattr(model, "module"):
            return model.module.train_step(*input_args)
        return model.train_step(*input_args)

    def _optimize(
        self,
        batch: Dict,
        model: nn.Module,
        optimizer: Union[torch.optim.Optimizer, List],
        scaler: "AMPScaler",
        criterion: nn.Module,
        scheduler: Union[torch.optim.lr_scheduler._LRScheduler, List],  # pylint: disable=protected-access
        config: Coqpit,
        optimizer_idx: int = None,
    ) -> Tuple[Dict, Dict, int]:
        """Perform a forward - backward pass and run the optimizer.

        Args:
            batch (Dict): Input batch. If
            model (nn.Module): Model for training. Defaults to None.
            optimizer (Union[nn.optim.Optimizer, List]): Model's optimizer. If it is a list then, `optimizer_idx` must be defined to indicate the optimizer in use.
            scaler (AMPScaler): AMP scaler.
            criterion (nn.Module): Model's criterion.
            scheduler (torch.optim.lr_scheduler._LRScheduler): LR scheduler used by the optimizer.
            config (Coqpit): Model config.
            optimizer_idx (int, optional): Target optimizer being used. Defaults to None.

        Raises:
            RuntimeError: When the loss is NaN.

        Returns:
            Tuple[Dict, Dict, int, torch.Tensor]: model outputs, losses, step time and gradient norm.
        """

        step_start_time = time.time()
        # zero-out optimizer
        optimizer.zero_grad()
        with torch.cuda.amp.autocast(enabled=config.mixed_precision):
            if optimizer_idx is not None:
                outputs, loss_dict = self._model_train_step(batch, model, criterion, optimizer_idx=optimizer_idx)
            else:
                outputs, loss_dict = self._model_train_step(batch, model, criterion)

        # skip the rest
        if outputs is None:
            step_time = time.time() - step_start_time
            return None, {}, step_time

        # check nan loss
        if torch.isnan(loss_dict["loss"]).any():
            raise RuntimeError(f" > Detected NaN loss - {loss_dict}.")

        # set gradient clipping threshold
        if "grad_clip" in config and config.grad_clip is not None:
            if optimizer_idx is not None:
                grad_clip = config.grad_clip[optimizer_idx]
            else:
                grad_clip = config.grad_clip
        else:
            grad_clip = 0.0  # meaning no gradient clipping

        if grad_clip <= 0:
            grad_norm = 0

        # optimizer step
        update_lr_scheduler = True
        if self.use_amp_scaler:
            if self.use_apex:
                with amp.scale_loss(loss_dict["loss"], optimizer) as scaled_loss:
                    scaled_loss.backward()
                grad_norm = torch.nn.utils.clip_grad_norm_(
                    amp.master_params(optimizer), grad_clip, error_if_nonfinite=False
                )
            else:
                # model optimizer step in mixed precision mode
                scaler.scale(loss_dict["loss"]).backward()
                if grad_clip > 0:
                    scaler.unscale_(optimizer)
                    grad_norm = torch.nn.utils.clip_grad_norm_(model.parameters(), grad_clip, error_if_nonfinite=False)
                    # pytorch skips the step when the norm is 0. So ignore the norm value when it is NaN
                    if torch.isnan(grad_norm) or torch.isinf(grad_norm):
                        grad_norm = 0
                scale_prev = scaler.get_scale()
                scaler.step(optimizer)
                scaler.update()
                update_lr_scheduler = scale_prev <= scaler.get_scale()
        else:
            # main model optimizer step
            loss_dict["loss"].backward()
            if grad_clip > 0:
                grad_norm = torch.nn.utils.clip_grad_norm_(model.parameters(), grad_clip, error_if_nonfinite=False)
            optimizer.step()

        step_time = time.time() - step_start_time

        # setup lr
        if scheduler is not None and update_lr_scheduler and not self.config.scheduler_after_epoch:
            scheduler.step()

        # detach losses
        loss_dict = self._detach_loss_dict(loss_dict)
        if optimizer_idx is not None:
            loss_dict[f"loss_{optimizer_idx}"] = loss_dict.pop("loss")
            loss_dict[f"grad_norm_{optimizer_idx}"] = grad_norm
        else:
            loss_dict["grad_norm"] = grad_norm
        return outputs, loss_dict, step_time

    @staticmethod
    def _detach_loss_dict(loss_dict: Dict) -> Dict:
        """Detach loss values from autograp.

        Args:
            loss_dict (Dict): losses.

        Returns:
            Dict: losses detached from autograph.
        """
        loss_dict_detached = {}
        for key, value in loss_dict.items():
            if isinstance(value, (int, float)):
                loss_dict_detached[key] = value
            else:
                loss_dict_detached[key] = value.item()
        return loss_dict_detached

    def train_step(self, batch: Dict, batch_n_steps: int, step: int, loader_start_time: float) -> Tuple[Dict, Dict]:
        """Perform a training step on a batch of inputs and log the process.

        Args:
            batch (Dict): Input batch.
            batch_n_steps (int): Number of steps needed to complete an epoch. Needed for logging.
            step (int): Current step number in this epoch.
            loader_start_time (float): The time when the data loading is started. Needed for logging.

        Returns:
            Tuple[Dict, Dict]: Model outputs and losses.
        """
        self.callbacks.on_train_step_start()
        # format data
        batch = self.format_batch(batch)
        loader_time = time.time() - loader_start_time

        # conteainers to hold model outputs and losses for each optimizer.
        outputs_per_optimizer = None
        loss_dict = {}
        if not isinstance(self.optimizer, list):
            # training with a single optimizer
            outputs, loss_dict_new, step_time = self._optimize(
                batch, self.model, self.optimizer, self.scaler, self.criterion, self.scheduler, self.config
            )
            loss_dict.update(loss_dict_new)
        else:
            # training with multiple optimizers (e.g. GAN)
            outputs_per_optimizer = [None] * len(self.optimizer)
            total_step_time = 0
            for idx, optimizer in enumerate(self.optimizer):
                criterion = self.criterion
                scaler = self.scaler[idx] if self.use_amp_scaler else None
                scheduler = self.scheduler[idx]
                outputs, loss_dict_new, step_time = self._optimize(
                    batch, self.model, optimizer, scaler, criterion, scheduler, self.config, idx
                )
                # skip the rest if the model returns None
                total_step_time += step_time
                outputs_per_optimizer[idx] = outputs
                # merge loss_dicts from each optimizer
                # rename duplicates with the optimizer idx
                # if None, model skipped this optimizer
                if loss_dict_new is not None:
                    for k, v in loss_dict_new.items():
                        if k in loss_dict:
                            loss_dict[f"{k}-{idx}"] = v
                        else:
                            loss_dict[k] = v
                step_time = total_step_time
            outputs = outputs_per_optimizer

        # update avg runtime stats
        keep_avg_update = dict()
        keep_avg_update["avg_loader_time"] = loader_time
        keep_avg_update["avg_step_time"] = step_time
        self.keep_avg_train.update_values(keep_avg_update)

        # update avg loss stats
        update_eval_values = dict()
        for key, value in loss_dict.items():
            update_eval_values["avg_" + key] = value
        self.keep_avg_train.update_values(update_eval_values)

        # print training progress
        if self.total_steps_done % self.config.print_step == 0:
            # log learning rates
            lrs = {}
            if isinstance(self.optimizer, list):
                for idx, optimizer in enumerate(self.optimizer):
                    current_lr = self.optimizer[idx].param_groups[0]["lr"]
                    lrs.update({f"current_lr_{idx}": current_lr})
            else:
                current_lr = self.optimizer.param_groups[0]["lr"]
                lrs = {"current_lr": current_lr}

            # log run-time stats
            loss_dict.update(
                {
                    "step_time": round(step_time, 4),
                    "loader_time": round(loader_time, 4),
                }
            )
            self.c_logger.print_train_step(
                batch_n_steps, step, self.total_steps_done, loss_dict, self.keep_avg_train.avg_values
            )

        if self.args.rank == 0:
            # Plot Training Iter Stats
            # reduce TB load and don't log every step
<<<<<<< HEAD
            if self.total_steps_done % self.config.tb_plot_step == 0:
                self.tb_logger.tb_train_step_stats(self.total_steps_done, loss_dict)
=======
            if self.total_steps_done % self.config.plot_step == 0:
                iter_stats = log_dict
                iter_stats.update(loss_dict)
                self.dashboard_logger.train_step_stats(self.total_steps_done, iter_stats)
>>>>>>> e4862891
            if self.total_steps_done % self.config.save_step == 0 and self.total_steps_done != 0:
                if self.config.checkpoint:
                    # checkpoint the model
                    target_avg_loss = self._pick_target_avg_loss(self.keep_avg_train)
                    save_checkpoint(
                        self.config,
                        self.model,
                        self.optimizer,
                        self.scaler if self.use_amp_scaler else None,
                        self.total_steps_done,
                        self.epochs_done,
                        self.output_path,
                        model_loss=target_avg_loss,
                    )

                    if self.total_steps_done % self.config.log_model_step == 0:
                        # log checkpoint as artifact
                        aliases = [f"epoch-{self.epochs_done}", f"step-{self.total_steps_done}"]
                        self.dashboard_logger.log_artifact(self.output_path, "checkpoint", "model", aliases)

                # training visualizations
                figures, audios = None, None
                if hasattr(self.model, "module") and hasattr(self.model.module, "train_log"):
                    figures, audios = self.model.module.train_log(self.ap, batch, outputs)
                elif hasattr(self.model, "train_log"):
                    figures, audios = self.model.train_log(self.ap, batch, outputs)
                if figures is not None:
                    self.dashboard_logger.train_figures(self.total_steps_done, figures)
                if audios is not None:
                    self.dashboard_logger.train_audios(self.total_steps_done, audios, self.ap.sample_rate)

        self.total_steps_done += 1
        self.callbacks.on_train_step_end()
        self.dashboard_logger.flush()
        return outputs, loss_dict

    def train_epoch(self) -> None:
        """Main entry point for the training loop. Run training on the all training samples."""
        self.train_loader = self.get_train_dataloader(
            self.ap,
            self.data_train,
            verbose=True,
        )
        self.model.train()
        epoch_start_time = time.time()
        if self.use_cuda:
            batch_num_steps = int(len(self.train_loader.dataset) / (self.config.batch_size * self.num_gpus))
        else:
            batch_num_steps = int(len(self.train_loader.dataset) / self.config.batch_size)
        self.c_logger.print_train_start()
        for cur_step, batch in enumerate(self.train_loader):
            loader_start_time = time.time()
            _, _ = self.train_step(batch, batch_num_steps, cur_step, loader_start_time)
        epoch_time = time.time() - epoch_start_time
        # Plot self.epochs_done Stats
        if self.args.rank == 0:
            epoch_stats = {"epoch_time": epoch_time}
            epoch_stats.update(self.keep_avg_train.avg_values)
<<<<<<< HEAD
            self.tb_logger.tb_train_epoch_stats(self.total_steps_done, epoch_stats)
            if self.config.tb_model_param_stats:
                self.tb_logger.tb_model_weights(self.model, self.total_steps_done)
        # scheduler step after the epoch
        if self.scheduler is not None and self.config.scheduler_after_epoch:
            if isinstance(self.scheduler, list):
                for scheduler in self.scheduler:
                    if scheduler is not None:
                        scheduler.step()
            else:
                self.scheduler.step()
=======
            self.dashboard_logger.train_epoch_stats(self.total_steps_done, epoch_stats)
            if self.config.model_param_stats:
                self.logger.model_weights(self.model, self.total_steps_done)
>>>>>>> e4862891

    @staticmethod
    def _model_eval_step(
        batch: Dict, model: nn.Module, criterion: nn.Module, optimizer_idx: int = None
    ) -> Tuple[Dict, Dict]:
        """
        Perform a evaluation forward pass. Compute model outputs and losses with no gradients.

        Args:
            batch (Dict): IBatch of inputs.
            model (nn.Module): Model to call evaluation.
            criterion (nn.Module): Model criterion.
            optimizer_idx (int, optional): Optimizer ID to define the closure in multi-optimizer training. Defaults to None.

        Returns:
            Tuple[Dict, Dict]: model outputs and losses.
        """
        input_args = [batch, criterion]
        if optimizer_idx is not None:
            input_args.append(optimizer_idx)
        if hasattr(model, "module"):
            return model.module.eval_step(*input_args)
        return model.eval_step(*input_args)

    def eval_step(self, batch: Dict, step: int) -> Tuple[Dict, Dict]:
        """Perform a evaluation step on a batch of inputs and log the process.

        Args:
            batch (Dict): Input batch.
            step (int): Current step number in this epoch.

        Returns:
            Tuple[Dict, Dict]: Model outputs and losses.
        """
        with torch.no_grad():
            outputs = []
            loss_dict = {}
            if not isinstance(self.optimizer, list):
                outputs, loss_dict = self._model_eval_step(batch, self.model, self.criterion)
            else:
                outputs = [None] * len(self.optimizer)
                for idx, _ in enumerate(self.optimizer):
                    criterion = self.criterion
                    outputs_, loss_dict_new = self._model_eval_step(batch, self.model, criterion, idx)
                    outputs[idx] = outputs_

                    if loss_dict_new is not None:
                        loss_dict_new[f"loss_{idx}"] = loss_dict_new.pop("loss")
                        loss_dict.update(loss_dict_new)

                    loss_dict = self._detach_loss_dict(loss_dict)

            # update avg stats
            update_eval_values = dict()
            for key, value in loss_dict.items():
                update_eval_values["avg_" + key] = value
            self.keep_avg_eval.update_values(update_eval_values)

            if self.config.print_eval:
                self.c_logger.print_eval_step(step, loss_dict, self.keep_avg_eval.avg_values)
        return outputs, loss_dict

    def eval_epoch(self) -> None:
        """Main entry point for the evaluation loop. Run evaluation on the all validation samples."""
        self.eval_loader = (
            self.get_eval_dataloader(
                self.ap,
                self.data_eval,
                verbose=True,
            )
            if self.config.run_eval
            else None
        )

        self.model.eval()
        self.c_logger.print_eval_start()
        loader_start_time = time.time()
        batch = None
        for cur_step, batch in enumerate(self.eval_loader):
            # format data
            batch = self.format_batch(batch)
            loader_time = time.time() - loader_start_time
            self.keep_avg_eval.update_values({"avg_loader_time": loader_time})
            outputs, _ = self.eval_step(batch, cur_step)
        # plot epoch stats, artifacts and figures
        if self.args.rank == 0:
            figures, audios = None, None
            if hasattr(self.model, "module") and hasattr(self.model.module, "eval_log"):
                figures, audios = self.model.module.eval_log(self.ap, batch, outputs)
            elif hasattr(self.model, "eval_log"):
                figures, audios = self.model.eval_log(self.ap, batch, outputs)
            if figures is not None:
                self.dashboard_logger.eval_figures(self.total_steps_done, figures)
            if audios is not None:
                self.dashboard_logger.eval_audios(self.total_steps_done, audios, self.ap.sample_rate)
            self.dashboard_logger.eval_stats(self.total_steps_done, self.keep_avg_eval.avg_values)

    def test_run(self) -> None:
        """Run test and log the results. Test run must be defined by the model.
        Model must return figures and audios to be logged by the Tensorboard."""
        if hasattr(self.model, "test_run"):
            if self.eval_loader is None:
                self.eval_loader = self.get_eval_dataloader(
                    self.ap,
                    self.data_eval,
                    verbose=True,
                )

            if hasattr(self.eval_loader.dataset, "load_test_samples"):
                samples = self.eval_loader.dataset.load_test_samples(1)
                figures, audios = self.model.test_run(self.ap, samples, None)
            else:
                figures, audios = self.model.test_run(self.ap)
            self.dashboard_logger.test_audios(self.total_steps_done, audios, self.config.audio["sample_rate"])
            self.dashboard_logger.test_figures(self.total_steps_done, figures)

    def _fit(self) -> None:
        """🏃 train -> evaluate -> test for the number of epochs."""
        if self.restore_step != 0 or self.args.best_path:
            print(" > Restoring best loss from " f"{os.path.basename(self.args.best_path)} ...")
            self.best_loss = load_fsspec(self.args.best_path, map_location="cpu")["model_loss"]
            print(f" > Starting with loaded last best loss {self.best_loss}.")

        self.total_steps_done = self.restore_step

        for epoch in range(0, self.config.epochs):
            self.callbacks.on_epoch_start()
            self.keep_avg_train = KeepAverage()
            self.keep_avg_eval = KeepAverage() if self.config.run_eval else None
            self.epochs_done = epoch
            self.c_logger.print_epoch_start(epoch, self.config.epochs)
            self.train_epoch()
            if self.config.run_eval:
                self.eval_epoch()
            if epoch >= self.config.test_delay_epochs and self.args.rank <= 0:
                self.test_run()
            self.c_logger.print_epoch_end(
                epoch, self.keep_avg_eval.avg_values if self.config.run_eval else self.keep_avg_train.avg_values
            )
            self.save_best_model()
            self.callbacks.on_epoch_end()

    def fit(self) -> None:
        """Where the ✨️magic✨️ happens..."""
        try:
            self._fit()
            self.dashboard_logger.finish()
        except KeyboardInterrupt:
            self.callbacks.on_keyboard_interrupt()
            # if the output folder is empty remove the run.
            remove_experiment_folder(self.output_path)
            # finish the wandb run and sync data
            self.dashboard_logger.finish()
            # stop without error signal
            try:
                sys.exit(0)
            except SystemExit:
                os._exit(0)  # pylint: disable=protected-access
        except BaseException:  # pylint: disable=broad-except
            remove_experiment_folder(self.output_path)
            traceback.print_exc()
            sys.exit(1)

    def _pick_target_avg_loss(self, keep_avg_target: KeepAverage) -> Dict:
        """Pick the target loss to compare models"""
        target_avg_loss = None

        # return if target loss defined in the model config
        if "target_loss" in self.config and self.config.target_loss:
            return keep_avg_target[f"avg_{self.config.target_loss}"]

        # take the average of loss_{optimizer_idx} as the target loss when there are multiple optimizers
        if isinstance(self.optimizer, list):
            target_avg_loss = 0
            for idx in range(len(self.optimizer)):
                target_avg_loss += keep_avg_target[f"avg_loss_{idx}"]
            target_avg_loss /= len(self.optimizer)
        else:
            target_avg_loss = keep_avg_target["avg_loss"]
        return target_avg_loss

    def save_best_model(self) -> None:
        """Save the best model. It only saves if the current target loss is smaller then the previous."""

        # set the target loss to choose the best model
        target_loss_dict = self._pick_target_avg_loss(self.keep_avg_eval if self.keep_avg_eval else self.keep_avg_train)

        # save the model and update the best_loss
        self.best_loss = save_best_model(
            target_loss_dict,
            self.best_loss,
            self.config,
            self.model,
            self.optimizer,
            self.scaler if self.use_amp_scaler else None,
            self.total_steps_done,
            self.epochs_done,
            self.output_path,
            keep_all_best=self.config.keep_all_best,
            keep_after=self.config.keep_after,
        )

    @staticmethod
    def _setup_logger_config(log_file: str) -> None:
        handlers = [logging.StreamHandler()]

        # Only add a log file if the output location is local due to poor
        # support for writing logs to file-like objects.
        parsed_url = urlparse(log_file)
        if not parsed_url.scheme or parsed_url.scheme == "file":
            schemeless_path = os.path.join(parsed_url.netloc, parsed_url.path)
            handlers.append(logging.FileHandler(schemeless_path))

        logging.basicConfig(level=logging.INFO, format="", handlers=handlers)

    @staticmethod
    def _is_apex_available() -> bool:
        """Check if Nvidia's APEX is available."""
        return importlib.util.find_spec("apex") is not None

    @staticmethod
    def get_optimizer(model: nn.Module, config: Coqpit) -> Union[torch.optim.Optimizer, List]:
        """Receive the optimizer from the model if model implements `get_optimizer()` else
        check the optimizer parameters in the config and try initiating the optimizer.

        Args:
            model (nn.Module): Training model.
            config (Coqpit): Training configuration.

        Returns:
            Union[torch.optim.Optimizer, List]: A optimizer or a list of optimizers. GAN models define a list.
        """
        if hasattr(model, "get_optimizer"):
            optimizer = model.get_optimizer()
        if optimizer is None:
            optimizer_name = config.optimizer
            optimizer_params = config.optimizer_params
            return get_optimizer(optimizer_name, optimizer_params, config.lr, model)
        return optimizer

    @staticmethod
    def get_lr(model: nn.Module, config: Coqpit) -> Union[float, List[float]]:
        """Set the initial learning rate by the model if model implements `get_lr()` else try setting the learning rate
        fromthe config.

        Args:
            model (nn.Module): Training model.
            config (Coqpit): Training configuration.

        Returns:
            Union[float, List[float]]: A single learning rate or a list of learning rates, one for each optimzier.
        """
        lr = None
        if hasattr(model, "get_lr"):
            lr = model.get_lr()
        if lr is None:
            lr = config.lr
        return lr

    @staticmethod
    def get_scheduler(
        model: nn.Module, config: Coqpit, optimizer: Union[torch.optim.Optimizer, List]
    ) -> Union[torch.optim.lr_scheduler._LRScheduler, List]:  # pylint: disable=protected-access
        """Receive the scheduler from the model if model implements `get_scheduler()` else
        check the config and try initiating the scheduler.

        Args:
            model (nn.Module): Training model.
            config (Coqpit): Training configuration.

        Returns:
            Union[torch.optim.Optimizer, List]: A scheduler or a list of schedulers, one for each optimizer.
        """
        scheduler = None
        if hasattr(model, "get_scheduler"):
            scheduler = model.get_scheduler(optimizer)
        if scheduler is None:
            lr_scheduler = config.lr_scheduler
            lr_scheduler_params = config.lr_scheduler_params
            return get_scheduler(lr_scheduler, lr_scheduler_params, optimizer)
        return scheduler

    @staticmethod
    def get_criterion(model: nn.Module) -> nn.Module:
        """Receive the criterion from the model. Model must implement `get_criterion()`.

        Args:
            model (nn.Module): Training model.

        Returns:
            nn.Module: Criterion layer.
        """
        criterion = None
        criterion = model.get_criterion()
        return criterion


def getarguments():
    train_config = TrainingArgs()
    parser = train_config.init_argparse(arg_prefix="")
    return parser


def get_last_checkpoint(path: str) -> Tuple[str, str]:
    """Get latest checkpoint or/and best model in path.

    It is based on globbing for `*.pth.tar` and the RegEx
    `(checkpoint|best_model)_([0-9]+)`.

    Args:
        path: Path to files to be compared.

    Raises:
        ValueError: If no checkpoint or best_model files are found.

    Returns:
        Path to the last checkpoint
        Path to best checkpoint
    """
    fs = fsspec.get_mapper(path).fs
    file_names = fs.glob(os.path.join(path, "*.pth.tar"))
    scheme = urlparse(path).scheme
    if scheme:  # scheme is not preserved in fs.glob, add it back
        file_names = [scheme + "://" + file_name for file_name in file_names]
    last_models = {}
    last_model_nums = {}
    for key in ["checkpoint", "best_model"]:
        last_model_num = None
        last_model = None
        # pass all the checkpoint files and find
        # the one with the largest model number suffix.
        for file_name in file_names:
            match = re.search(f"{key}_([0-9]+)", file_name)
            if match is not None:
                model_num = int(match.groups()[0])
                if last_model_num is None or model_num > last_model_num:
                    last_model_num = model_num
                    last_model = file_name

        # if there is not checkpoint found above
        # find the checkpoint with the latest
        # modification date.
        key_file_names = [fn for fn in file_names if key in fn]
        if last_model is None and len(key_file_names) > 0:
            last_model = max(key_file_names, key=os.path.getctime)
            last_model_num = load_fsspec(last_model)["step"]

        if last_model is not None:
            last_models[key] = last_model
            last_model_nums[key] = last_model_num

    # check what models were found
    if not last_models:
        raise ValueError(f"No models found in continue path {path}!")
    if "checkpoint" not in last_models:  # no checkpoint just best model
        last_models["checkpoint"] = last_models["best_model"]
    elif "best_model" not in last_models:  # no best model
        # this shouldn't happen, but let's handle it just in case
        last_models["best_model"] = None
    # finally check if last best model is more recent than checkpoint
    elif last_model_nums["best_model"] > last_model_nums["checkpoint"]:
        last_models["checkpoint"] = last_models["best_model"]

    return last_models["checkpoint"], last_models["best_model"]


def process_args(args, config=None):
    """Process parsed comand line arguments.

    Args:
        args (argparse.Namespace or dict like): Parsed input arguments.
        config (Coqpit): Model config. If none, it is generated from `args`. Defaults to None.

    Returns:
        c (TTS.utils.io.AttrDict): Config paramaters.
        out_path (str): Path to save models and logging.
        audio_path (str): Path to save generated test audios.
        c_logger (TTS.utils.console_logger.ConsoleLogger): Class that does
            logging to the console.

        dashboard_logger (WandbLogger or TensorboardLogger): Class that does the dashboard Logging

    TODO:
        - Interactive config definition.
    """
    if isinstance(args, tuple):
        args, coqpit_overrides = args
    if args.continue_path:
        # continue a previous training from its output folder
        experiment_path = args.continue_path
        args.config_path = os.path.join(args.continue_path, "config.json")
        args.restore_path, best_model = get_last_checkpoint(args.continue_path)
        if not args.best_path:
            args.best_path = best_model

    # init config if not already defined
    if config is None:
        if args.config_path:
            # init from a file
            config = load_config(args.config_path)
        else:
            # init from console args
            from TTS.config.shared_configs import BaseTrainingConfig  # pylint: disable=import-outside-toplevel

            config_base = BaseTrainingConfig()
            config_base.parse_known_args(coqpit_overrides)
            config = register_config(config_base.model)()
    # override values from command-line args
    config.parse_known_args(coqpit_overrides, relaxed_parser=True)
    if config.mixed_precision:
        print("   >  Mixed precision mode is ON")
    experiment_path = args.continue_path
    if not experiment_path:
        experiment_path = get_experiment_folder_path(config.output_path, config.run_name)
    audio_path = os.path.join(experiment_path, "test_audios")
    config.output_log_path = experiment_path
    # setup rank 0 process in distributed training
    dashboard_logger = None
    if args.rank == 0:
        new_fields = {}
        if args.restore_path:
            new_fields["restore_path"] = args.restore_path
        new_fields["github_branch"] = get_git_branch()
        # if model characters are not set in the config file
        # save the default set to the config file for future
        # compatibility.
        if config.has("characters") and config.characters is None:
            used_characters = parse_symbols()
            new_fields["characters"] = used_characters
        copy_model_files(config, experiment_path, new_fields)
<<<<<<< HEAD
        tb_logger = TensorboardLogger(experiment_path, model_name=config.model)
        # write model desc to tensorboard
        tb_logger.tb_add_text("model-config", f"<pre>{config.to_json()}</pre>", 0)
=======

    dashboard_logger = init_logger(config)
>>>>>>> e4862891
    c_logger = ConsoleLogger()
    return config, experiment_path, audio_path, c_logger, dashboard_logger


def init_arguments():
    train_config = TrainingArgs()
    parser = train_config.init_argparse(arg_prefix="")
    return parser


def init_training(argv: Union[List, Coqpit], config: Coqpit = None):
    """Initialization of a training run."""
    if isinstance(argv, Coqpit):
        parser = argv.init_argparse(arg_prefix="")
    else:
        parser = init_arguments()
    args = parser.parse_known_args()
    config, OUT_PATH, AUDIO_PATH, c_logger, dashboard_logger = process_args(args, config)
    return args[0], config, OUT_PATH, AUDIO_PATH, c_logger, dashboard_logger<|MERGE_RESOLUTION|>--- conflicted
+++ resolved
@@ -38,11 +38,7 @@
     to_cuda,
 )
 from TTS.utils.io import copy_model_files, load_fsspec, save_best_model, save_checkpoint
-<<<<<<< HEAD
-from TTS.utils.logging import ConsoleLogger, TensorboardLogger
-=======
 from TTS.utils.logging import ConsoleLogger, TensorboardLogger, WandbLogger, init_logger
->>>>>>> e4862891
 from TTS.utils.trainer_utils import get_optimizer, get_scheduler, is_apex_available, setup_torch_training_env
 from TTS.vocoder.datasets.preprocess import load_wav_data, load_wav_feat_data
 from TTS.vocoder.models import setup_model as setup_vocoder_model
@@ -633,15 +629,8 @@
         if self.args.rank == 0:
             # Plot Training Iter Stats
             # reduce TB load and don't log every step
-<<<<<<< HEAD
-            if self.total_steps_done % self.config.tb_plot_step == 0:
-                self.tb_logger.tb_train_step_stats(self.total_steps_done, loss_dict)
-=======
             if self.total_steps_done % self.config.plot_step == 0:
-                iter_stats = log_dict
-                iter_stats.update(loss_dict)
-                self.dashboard_logger.train_step_stats(self.total_steps_done, iter_stats)
->>>>>>> e4862891
+                self.dashboard_logger.train_step_stats(self.total_steps_done, loss_dict)
             if self.total_steps_done % self.config.save_step == 0 and self.total_steps_done != 0:
                 if self.config.checkpoint:
                     # checkpoint the model
@@ -700,23 +689,17 @@
         if self.args.rank == 0:
             epoch_stats = {"epoch_time": epoch_time}
             epoch_stats.update(self.keep_avg_train.avg_values)
-<<<<<<< HEAD
-            self.tb_logger.tb_train_epoch_stats(self.total_steps_done, epoch_stats)
-            if self.config.tb_model_param_stats:
-                self.tb_logger.tb_model_weights(self.model, self.total_steps_done)
-        # scheduler step after the epoch
-        if self.scheduler is not None and self.config.scheduler_after_epoch:
-            if isinstance(self.scheduler, list):
-                for scheduler in self.scheduler:
-                    if scheduler is not None:
-                        scheduler.step()
-            else:
-                self.scheduler.step()
-=======
             self.dashboard_logger.train_epoch_stats(self.total_steps_done, epoch_stats)
             if self.config.model_param_stats:
                 self.logger.model_weights(self.model, self.total_steps_done)
->>>>>>> e4862891
+            # scheduler step after the epoch
+            if self.scheduler is not None and self.config.scheduler_after_epoch:
+                if isinstance(self.scheduler, list):
+                    for scheduler in self.scheduler:
+                        if scheduler is not None:
+                            scheduler.step()
+                else:
+                    self.scheduler.step()
 
     @staticmethod
     def _model_eval_step(
@@ -1147,14 +1130,9 @@
             used_characters = parse_symbols()
             new_fields["characters"] = used_characters
         copy_model_files(config, experiment_path, new_fields)
-<<<<<<< HEAD
         tb_logger = TensorboardLogger(experiment_path, model_name=config.model)
         # write model desc to tensorboard
         tb_logger.tb_add_text("model-config", f"<pre>{config.to_json()}</pre>", 0)
-=======
-
-    dashboard_logger = init_logger(config)
->>>>>>> e4862891
     c_logger = ConsoleLogger()
     return config, experiment_path, audio_path, c_logger, dashboard_logger
 
