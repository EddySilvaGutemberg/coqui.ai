#!/usr/bin/env python3
# -*- coding: utf-8 -*-

import argparse
import sys
import os
from argparse import RawTextHelpFormatter

# pylint: disable=redefined-outer-name, unused-argument
from pathlib import Path

from TTS.utils.manage import ModelManager
from TTS.utils.synthesizer import Synthesizer


def str2bool(v):
    if isinstance(v, bool):
        return v
    if v.lower() in ("yes", "true", "t", "y", "1"):
        return True
    if v.lower() in ("no", "false", "f", "n", "0"):
        return False
    raise argparse.ArgumentTypeError("Boolean value expected.")


def main():
    description = """Synthesize speech on command line.

You can either use your trained model or choose a model from the provided list.

If you don't specify any models, then it uses LJSpeech based English model.

## Example Runs

### Single Speaker Models

- List provided models:

    ```
    $ tts --list_models
    ```

- Run TTS with default models:

    ```
    $ tts --text "Text for TTS"
    ```

<<<<<<< HEAD
    - run tts with batch synthesis option


    ```
    $ ./TTS/bin synthesize.py --batch --text "One blue frog" "Two green frogs" "Three orange frogs"
    ```

    - run a tts model with its default vocoder model.
=======
- Run a TTS model with its default vocoder model:
>>>>>>> c63bb481

    ```
    $ tts --text "Text for TTS" --model_name "<language>/<dataset>/<model_name>
    ```

- Run with specific TTS and vocoder models from the list:

    ```
    $ tts --text "Text for TTS" --model_name "<language>/<dataset>/<model_name>" --vocoder_name "<language>/<dataset>/<model_name>" --output_path
    ```

- Run your own TTS model (Using Griffin-Lim Vocoder):

    ```
    $ tts --text "Text for TTS" --model_path path/to/model.pth.tar --config_path path/to/config.json --out_path output/path/speech.wav
    ```

- Run your own TTS and Vocoder models:
    ```
    $ tts --text "Text for TTS" --model_path path/to/config.json --config_path path/to/model.pth.tar --out_path output/path/speech.wav
        --vocoder_path path/to/vocoder.pth.tar --vocoder_config_path path/to/vocoder_config.json
    ```

### Multi-speaker Models

- List the available speakers and choose as <speaker_id> among them:

    ```
    $ tts --model_name "<language>/<dataset>/<model_name>"  --list_speaker_idxs
    ```

- Run the multi-speaker TTS model with the target speaker ID:

    ```
    $ tts --text "Text for TTS." --out_path output/path/speech.wav --model_name "<language>/<dataset>/<model_name>"  --speaker_idx <speaker_id>
    ```

- Run your own multi-speaker TTS model:

    ```
    $ tts --text "Text for TTS" --out_path output/path/speech.wav --model_path path/to/config.json --config_path path/to/model.pth.tar --speakers_file_path path/to/speaker.json --speaker_idx <speaker_id>
    ```
<<<<<<< HEAD

    - batch synthesis across multiple speakers & lines of text

    ```
    $ ./TTS/bin/synthesize.py --text "This is" "text for" "the TTS" --out_path output/path/
    --model_path path/to/model.pth.tar --config_path path/to/config.json --speakers_file_path path/to/speaker.json
    --speaker_idx <speaker_id1> <speaker_id2> <speaker_id3>
    ```




    """,
=======
    """
    # We remove Markdown code formatting programmatically here to allow us to copy-and-paste from main README to keep
    # documentation in sync more easily.
    parser = argparse.ArgumentParser(
        description=description.replace("    ```\n", ""),
>>>>>>> c63bb481
        formatter_class=RawTextHelpFormatter,
    )

    parser.add_argument(
        "--list_models",
        type=str2bool,
        nargs="?",
        const=True,
        default=False,
        help="list available pre-trained TTS and vocoder models.",
    )

    parser.add_argument("--batch", type=str2bool, nargs="?", const=True, default=False, help="batch synthesize multiple lines of text, this theoretically should make generation and evaluation faster because you only load the model once")

    parser.add_argument("--text", nargs='+', default=None, help="Text to generate speech, if --batch flag is set this is expected to be multiple quoted strings of text.")

    parser.add_argument("--use_model_class", type=str, default=None, help="Specifies an alternative class file to use for representing the model, useful for modifications.")

    parser.add_argument(
        "--out_path",
        type=str,
        default="tts_output.wav",
        help="Output wav file path, in batch mode this becomes the output directory where wav files are written.",
    )

    # Args for running pre-trained TTS models.
    parser.add_argument(
        "--model_name",
        type=str,
        default="tts_models/en/ljspeech/tacotron2-DDC",
        help="Name of one of the pre-trained TTS models in format <language>/<dataset>/<model_name>",
    )
    parser.add_argument(
        "--vocoder_name",
        type=str,
        default=None,
        help="Name of one of the pre-trained  vocoder models in format <language>/<dataset>/<model_name>",
    )

    # Args for running custom models
    parser.add_argument("--config_path", default=None, type=str, help="Path to model config file.")
    parser.add_argument(
        "--model_path",
        type=str,
        default=None,
        help="Path to model file.",
    )

    parser.add_argument("--use_cuda", type=bool, help="Run model on CUDA.", default=False)
    parser.add_argument(
        "--vocoder_path",
        type=str,
        help="Path to vocoder model file. If it is not defined, model uses GL as vocoder. Please make sure that you installed vocoder library before (WaveRNN).",
        default=None,
    )
    parser.add_argument("--vocoder_config_path", type=str, help="Path to vocoder model config file.", default=None)
    parser.add_argument(
        "--encoder_path",
        type=str,
        help="Path to speaker encoder model file.",
        default=None,
    )
    parser.add_argument("--encoder_config_path", type=str, help="Path to speaker encoder config file.", default=None)

    # args for multi-speaker synthesis
    parser.add_argument("--speakers_file_path", type=str, help="JSON file for multi-speaker model.", default=None)
<<<<<<< HEAD

=======
    parser.add_argument("--language_ids_file_path", type=str, help="JSON file for multi-lingual model.", default=None)
>>>>>>> c63bb481
    parser.add_argument(
        "--speaker_idx",
        nargs='+',
        type=str,
        help="Target speaker IDs for a multi-speaker TTS model. If batch flag is enabled a file will be generated for each speaker",
        default=None,
    )

    parser.add_argument(
        "--language_idx",
        type=str,
        help="Target language ID for a multi-lingual TTS model.",
        default=None,
    )
    parser.add_argument(
        "--speaker_wav",
        nargs="+",
        help="wav file(s) to condition a multi-speaker TTS model with a Speaker Encoder. You can give multiple file paths. The d_vectors is computed as their average.",
        default=None,
    )

    # GST Style Reference
    parser.add_argument("--gst_style", help="Wav path file for GST stylereference.", default=None)

    parser.add_argument(
        "--list_speaker_idxs",
        help="List available speaker ids for the defined multi-speaker model.",
        type=str2bool,
        nargs="?",
        const=True,
        default=False,
    )
    parser.add_argument(
        "--list_language_idxs",
        help="List available language ids for the defined multi-lingual model.",
        type=str2bool,
        nargs="?",
        const=True,
        default=False,
    )
    # aux args
    parser.add_argument(
        "--save_spectogram",
        type=bool,
        help="If true save raw spectogram for further (vocoder) processing in out_path.",
        default=False,
    )

    args = parser.parse_args()

    # print the description if either text or list_models is not set
    if args.text is None and not args.list_models and not args.list_speaker_idxs and not args.list_language_idxs:
        parser.parse_args(["-h"])

    # load model manager
    path = Path(__file__).parent / "../.models.json"
    manager = ModelManager(path)

    model_path = None
    config_path = None
    speakers_file_path = None
    language_ids_file_path = None
    vocoder_path = None
    vocoder_config_path = None
    encoder_path = None
    encoder_config_path = None

    # CASE1: list pre-trained TTS models
    if args.list_models:
        manager.list_models()
        sys.exit()

    # CASE2: load pre-trained model paths
    if args.model_name is not None and not args.model_path:
        model_path, config_path, model_item = manager.download_model(args.model_name)
        args.vocoder_name = model_item["default_vocoder"] if args.vocoder_name is None else args.vocoder_name

    if args.vocoder_name is not None and not args.vocoder_path:
        vocoder_path, vocoder_config_path, _ = manager.download_model(args.vocoder_name)

    # CASE3: set custom model paths
    if args.model_path is not None:
        model_path = args.model_path
        config_path = args.config_path
        speakers_file_path = args.speakers_file_path
        language_ids_file_path = args.language_ids_file_path

    if args.vocoder_path is not None:
        vocoder_path = args.vocoder_path
        vocoder_config_path = args.vocoder_config_path

    if args.encoder_path is not None:
        encoder_path = args.encoder_path
        encoder_config_path = args.encoder_config_path

    # load models
    synthesizer = Synthesizer(
        model_path,
        config_path,
        speakers_file_path,
        language_ids_file_path,
        vocoder_path,
        vocoder_config_path,
        encoder_path,
        encoder_config_path,
        args.use_cuda,
        args.use_model_class,
    )

    # query speaker ids of a multi-speaker model.
    if args.list_speaker_idxs:
        print(
            " > Available speaker ids: (Set --speaker_idx flag to one of these values to use the multi-speaker model."
        )
        print(synthesizer.tts_model.speaker_manager.speaker_ids)
        return

    # query langauge ids of a multi-lingual model.
    if args.list_language_idxs:
        print(
            " > Available language ids: (Set --language_idx flag to one of these values to use the multi-lingual model."
        )
        print(synthesizer.tts_model.language_manager.language_id_mapping)
        return

    # check the arguments against a multi-speaker model.
    if synthesizer.tts_speakers_file and (not args.speaker_idx and not args.speaker_wav):
        print(
            " [!] Looks like you use a multi-speaker model. Define `--speaker_idx` to "
            "select the target speaker. You can list the available speakers for this model by `--list_speaker_idxs`."
        )
        return

    # RUN THE SYNTHESIS
<<<<<<< HEAD
    if args.batch:
        print(" > Batch generating Text:")
        # 1. check output directory exists, if not, make it..
        if args.out_path == "tts_output.wav":
            args.out_path = "tts_output/"
        if not os.path.exists(args.out_path):
            os.mkdir(args.out_path)


        text = args.text
        if not type(args.text) == list:
            text = [args.text]

        speaker_idxs = args.speaker_idx
        if not type(args.speaker_idx) == list:
            speaker_idxs = [args.speaker_idx]

        for idx, line in enumerate(text):
            print(f" > Text {idx}: {line}")

            for jdx, speaker in enumerate(speaker_idxs):
                print(f" > Spkr {jdx}: {speaker}")

                # kick it
                wav = synthesizer.tts(line, speaker, args.speaker_wav, args.gst_style)
                # save the results
                if speaker is not None:
                    line_abbrev = f"{speaker}_{line[0:3]}"
                else:
                    line_abbrev = line[0:3]

                out_path = os.path.join(args.out_path, f"{idx}_{line_abbrev}.wav");
                print(f"Writing synthesized file to: {out_path}")
                synthesizer.save_wav(wav, out_path)
    else:
        print(f" > Text: {args.text[0]}")
        # kick it
        wav = synthesizer.tts(args.text[0], args.speaker_idx, args.speaker_wav, args.gst_style)
        # save the results
        print(f"Writing synthesized file to: {args.out_path}")
        synthesizer.save_wav(wav, args.out_path)
=======
    print(" > Text: {}".format(args.text))

    # kick it
    wav = synthesizer.tts(args.text, args.speaker_idx, args.language_idx, args.speaker_wav)

    # save the results
    print(" > Saving output to {}".format(args.out_path))
    synthesizer.save_wav(wav, args.out_path)
>>>>>>> c63bb481


if __name__ == "__main__":
    main()<|MERGE_RESOLUTION|>--- conflicted
+++ resolved
@@ -46,7 +46,6 @@
     $ tts --text "Text for TTS"
     ```
 
-<<<<<<< HEAD
     - run tts with batch synthesis option
 
 
@@ -55,9 +54,6 @@
     ```
 
     - run a tts model with its default vocoder model.
-=======
-- Run a TTS model with its default vocoder model:
->>>>>>> c63bb481
 
     ```
     $ tts --text "Text for TTS" --model_name "<language>/<dataset>/<model_name>
@@ -100,9 +96,8 @@
     ```
     $ tts --text "Text for TTS" --out_path output/path/speech.wav --model_path path/to/config.json --config_path path/to/model.pth.tar --speakers_file_path path/to/speaker.json --speaker_idx <speaker_id>
     ```
-<<<<<<< HEAD
-
-    - batch synthesis across multiple speakers & lines of text
+
+- batch synthesis across multiple speakers & lines of text
 
     ```
     $ ./TTS/bin/synthesize.py --text "This is" "text for" "the TTS" --out_path output/path/
@@ -110,17 +105,11 @@
     --speaker_idx <speaker_id1> <speaker_id2> <speaker_id3>
     ```
 
-
-
-
-    """,
-=======
-    """
+"""
     # We remove Markdown code formatting programmatically here to allow us to copy-and-paste from main README to keep
     # documentation in sync more easily.
     parser = argparse.ArgumentParser(
         description=description.replace("    ```\n", ""),
->>>>>>> c63bb481
         formatter_class=RawTextHelpFormatter,
     )
 
@@ -187,11 +176,7 @@
 
     # args for multi-speaker synthesis
     parser.add_argument("--speakers_file_path", type=str, help="JSON file for multi-speaker model.", default=None)
-<<<<<<< HEAD
-
-=======
     parser.add_argument("--language_ids_file_path", type=str, help="JSON file for multi-lingual model.", default=None)
->>>>>>> c63bb481
     parser.add_argument(
         "--speaker_idx",
         nargs='+',
@@ -326,7 +311,6 @@
         return
 
     # RUN THE SYNTHESIS
-<<<<<<< HEAD
     if args.batch:
         print(" > Batch generating Text:")
         # 1. check output directory exists, if not, make it..
@@ -368,16 +352,6 @@
         # save the results
         print(f"Writing synthesized file to: {args.out_path}")
         synthesizer.save_wav(wav, args.out_path)
-=======
-    print(" > Text: {}".format(args.text))
-
-    # kick it
-    wav = synthesizer.tts(args.text, args.speaker_idx, args.language_idx, args.speaker_wav)
-
-    # save the results
-    print(" > Saving output to {}".format(args.out_path))
-    synthesizer.save_wav(wav, args.out_path)
->>>>>>> c63bb481
 
 
 if __name__ == "__main__":
