#!/usr/bin/env python3
"""Trains Tacotron based TTS models."""

import os
import sys
import time
import traceback
from random import randrange

import numpy as np
import torch
from torch.utils.data import DataLoader

from TTS.tts.datasets.preprocess import load_meta_data
from TTS.tts.datasets.TTSDataset import MyDataset
from TTS.tts.layers.losses import TacotronLoss
from TTS.tts.utils.generic_utils import setup_model
from TTS.tts.utils.io import save_best_model, save_checkpoint
from TTS.tts.utils.measures import alignment_diagonal_score
from TTS.tts.utils.speakers import parse_speakers
from TTS.tts.utils.synthesis import synthesis
from TTS.tts.utils.text.symbols import make_symbols, phonemes, symbols
from TTS.tts.utils.visual import plot_alignment, plot_spectrogram
from TTS.utils.arguments import parse_arguments, process_args
from TTS.utils.audio import AudioProcessor
from TTS.utils.distribute import DistributedSampler, apply_gradient_allreduce, init_distributed, reduce_tensor
from TTS.utils.generic_utils import (
<<<<<<< HEAD
    KeepAverage, count_parameters, remove_experiment_folder, set_init_dict,
=======
    KeepAverage,
    check_audio_arguments,
    count_parameters,
    remove_experiment_folder,
    set_init_dict,
>>>>>>> b4c8503b
)
from TTS.utils.radam import RAdam
from TTS.utils.training import (
    NoamLR,
    adam_weight_decay,
    check_update,
    gradual_training_scheduler,
    set_weight_decay,
    setup_torch_training_env,
)

use_cuda, num_gpus = setup_torch_training_env(True, False)


def setup_loader(ap, r, is_val=False, verbose=False, dataset=None):
    if is_val and not c.run_eval:
        loader = None
    else:
        if dataset is None:
            dataset = MyDataset(
                r,
                c.text_cleaner,
                compute_linear_spec=c.model.lower() == "tacotron",
                meta_data=meta_data_eval if is_val else meta_data_train,
                ap=ap,
                tp=c.characters if "characters" in c.keys() else None,
                add_blank=c["add_blank"] if "add_blank" in c.keys() else False,
                batch_group_size=0 if is_val else c.batch_group_size * c.batch_size,
                min_seq_len=c.min_seq_len,
                max_seq_len=c.max_seq_len,
                phoneme_cache_path=c.phoneme_cache_path,
                use_phonemes=c.use_phonemes,
                phoneme_language=c.phoneme_language,
                enable_eos_bos=c.enable_eos_bos_chars,
                verbose=verbose,
                speaker_mapping=(
                    speaker_mapping if (c.use_speaker_embedding and c.use_external_speaker_embedding_file) else None
                ),
            )

            if c.use_phonemes and c.compute_input_seq_cache:
                # precompute phonemes to have a better estimate of sequence lengths.
                dataset.compute_input_seq(c.num_loader_workers)
            dataset.sort_items()

        sampler = DistributedSampler(dataset) if num_gpus > 1 else None
        loader = DataLoader(
            dataset,
            batch_size=c.eval_batch_size if is_val else c.batch_size,
            shuffle=False,
            collate_fn=dataset.collate_fn,
            drop_last=False,
            sampler=sampler,
            num_workers=c.num_val_loader_workers if is_val else c.num_loader_workers,
            pin_memory=False,
        )
    return loader


def format_data(data):
    # setup input data
    text_input = data[0]
    text_lengths = data[1]
    speaker_names = data[2]
    linear_input = data[3] if c.model.lower() in ["tacotron"] else None
    mel_input = data[4]
    mel_lengths = data[5]
    stop_targets = data[6]
    max_text_length = torch.max(text_lengths.float())
    max_spec_length = torch.max(mel_lengths.float())

    if c.use_speaker_embedding:
        if c.use_external_speaker_embedding_file:
            speaker_embeddings = data[8]
            speaker_ids = None
        else:
            speaker_ids = [speaker_mapping[speaker_name] for speaker_name in speaker_names]
            speaker_ids = torch.LongTensor(speaker_ids)
            speaker_embeddings = None
    else:
        speaker_embeddings = None
        speaker_ids = None

    # set stop targets view, we predict a single stop token per iteration.
    stop_targets = stop_targets.view(text_input.shape[0], stop_targets.size(1) // c.r, -1)
    stop_targets = (stop_targets.sum(2) > 0.0).unsqueeze(2).float().squeeze(2)

    # dispatch data to GPU
    if use_cuda:
        text_input = text_input.cuda(non_blocking=True)
        text_lengths = text_lengths.cuda(non_blocking=True)
        mel_input = mel_input.cuda(non_blocking=True)
        mel_lengths = mel_lengths.cuda(non_blocking=True)
        linear_input = linear_input.cuda(non_blocking=True) if c.model in ["Tacotron"] else None
        stop_targets = stop_targets.cuda(non_blocking=True)
        if speaker_ids is not None:
            speaker_ids = speaker_ids.cuda(non_blocking=True)
        if speaker_embeddings is not None:
            speaker_embeddings = speaker_embeddings.cuda(non_blocking=True)

    return (
        text_input,
        text_lengths,
        mel_input,
        mel_lengths,
        linear_input,
        stop_targets,
        speaker_ids,
        speaker_embeddings,
        max_text_length,
        max_spec_length,
    )


def train(data_loader, model, criterion, optimizer, optimizer_st, scheduler, ap, global_step, epoch, scaler, scaler_st):
    model.train()
    epoch_time = 0
    keep_avg = KeepAverage()
    if use_cuda:
        batch_n_iter = int(len(data_loader.dataset) / (c.batch_size * num_gpus))
    else:
        batch_n_iter = int(len(data_loader.dataset) / c.batch_size)
    end_time = time.time()
    c_logger.print_train_start()
    for num_iter, data in enumerate(data_loader):
        start_time = time.time()

        # format data
        (
            text_input,
            text_lengths,
            mel_input,
            mel_lengths,
            linear_input,
            stop_targets,
            speaker_ids,
            speaker_embeddings,
            max_text_length,
            max_spec_length,
        ) = format_data(data)
        loader_time = time.time() - end_time

        global_step += 1

        # setup lr
        if c.noam_schedule:
            scheduler.step()

        optimizer.zero_grad()
        if optimizer_st:
            optimizer_st.zero_grad()

        with torch.cuda.amp.autocast(enabled=c.mixed_precision):
            # forward pass model
            if c.bidirectional_decoder or c.double_decoder_consistency:
                (
                    decoder_output,
                    postnet_output,
                    alignments,
                    stop_tokens,
                    decoder_backward_output,
                    alignments_backward,
                ) = model(
                    text_input,
                    text_lengths,
                    mel_input,
                    mel_lengths,
                    speaker_ids=speaker_ids,
                    speaker_embeddings=speaker_embeddings,
                )
            else:
                decoder_output, postnet_output, alignments, stop_tokens = model(
                    text_input,
                    text_lengths,
                    mel_input,
                    mel_lengths,
                    speaker_ids=speaker_ids,
                    speaker_embeddings=speaker_embeddings,
                )
                decoder_backward_output = None
                alignments_backward = None

            # set the [alignment] lengths wrt reduction factor for guided attention
            if mel_lengths.max() % model.decoder.r != 0:
                alignment_lengths = (
                    mel_lengths + (model.decoder.r - (mel_lengths.max() % model.decoder.r))
                ) // model.decoder.r
            else:
                alignment_lengths = mel_lengths // model.decoder.r

            # compute loss
            loss_dict = criterion(
                postnet_output,
                decoder_output,
                mel_input,
                linear_input,
                stop_tokens,
                stop_targets,
                mel_lengths,
                decoder_backward_output,
                alignments,
                alignment_lengths,
                alignments_backward,
                text_lengths,
            )

        # check nan loss
        if torch.isnan(loss_dict["loss"]).any():
            raise RuntimeError(f"Detected NaN loss at step {global_step}.")

        # optimizer step
        if c.mixed_precision:
            # model optimizer step in mixed precision mode
            scaler.scale(loss_dict["loss"]).backward()
            scaler.unscale_(optimizer)
            optimizer, current_lr = adam_weight_decay(optimizer)
            grad_norm, _ = check_update(model, c.grad_clip, ignore_stopnet=True)
            scaler.step(optimizer)
            scaler.update()

            # stopnet optimizer step
            if c.separate_stopnet:
                scaler_st.scale(loss_dict["stopnet_loss"]).backward()
                scaler.unscale_(optimizer_st)
                optimizer_st, _ = adam_weight_decay(optimizer_st)
                grad_norm_st, _ = check_update(model.decoder.stopnet, 1.0)
                scaler_st.step(optimizer)
                scaler_st.update()
            else:
                grad_norm_st = 0
        else:
            # main model optimizer step
            loss_dict["loss"].backward()
            optimizer, current_lr = adam_weight_decay(optimizer)
            grad_norm, _ = check_update(model, c.grad_clip, ignore_stopnet=True)
            optimizer.step()

            # stopnet optimizer step
            if c.separate_stopnet:
                loss_dict["stopnet_loss"].backward()
                optimizer_st, _ = adam_weight_decay(optimizer_st)
                grad_norm_st, _ = check_update(model.decoder.stopnet, 1.0)
                optimizer_st.step()
            else:
                grad_norm_st = 0

        # compute alignment error (the lower the better )
        align_error = 1 - alignment_diagonal_score(alignments)
        loss_dict["align_error"] = align_error

        step_time = time.time() - start_time
        epoch_time += step_time

        # aggregate losses from processes
        if num_gpus > 1:
            loss_dict["postnet_loss"] = reduce_tensor(loss_dict["postnet_loss"].data, num_gpus)
            loss_dict["decoder_loss"] = reduce_tensor(loss_dict["decoder_loss"].data, num_gpus)
            loss_dict["loss"] = reduce_tensor(loss_dict["loss"].data, num_gpus)
            loss_dict["stopnet_loss"] = (
                reduce_tensor(loss_dict["stopnet_loss"].data, num_gpus) if c.stopnet else loss_dict["stopnet_loss"]
            )

        # detach loss values
        loss_dict_new = dict()
        for key, value in loss_dict.items():
            if isinstance(value, (int, float)):
                loss_dict_new[key] = value
            else:
                loss_dict_new[key] = value.item()
        loss_dict = loss_dict_new

        # update avg stats
        update_train_values = dict()
        for key, value in loss_dict.items():
            update_train_values["avg_" + key] = value
        update_train_values["avg_loader_time"] = loader_time
        update_train_values["avg_step_time"] = step_time
        keep_avg.update_values(update_train_values)

        # print training progress
        if global_step % c.print_step == 0:
            log_dict = {
                "max_spec_length": [max_spec_length, 1],  # value, precision
                "max_text_length": [max_text_length, 1],
                "step_time": [step_time, 4],
                "loader_time": [loader_time, 2],
                "current_lr": current_lr,
            }
            c_logger.print_train_step(batch_n_iter, num_iter, global_step, log_dict, loss_dict, keep_avg.avg_values)

        if args.rank == 0:
            # Plot Training Iter Stats
            # reduce TB load
            if global_step % c.tb_plot_step == 0:
                iter_stats = {
                    "lr": current_lr,
                    "grad_norm": grad_norm,
                    "grad_norm_st": grad_norm_st,
                    "step_time": step_time,
                }
                iter_stats.update(loss_dict)
                tb_logger.tb_train_iter_stats(global_step, iter_stats)

            if global_step % c.save_step == 0:
                if c.checkpoint:
                    # save model
                    save_checkpoint(
                        model,
                        optimizer,
                        global_step,
                        epoch,
                        model.decoder.r,
                        OUT_PATH,
                        optimizer_st=optimizer_st,
                        model_loss=loss_dict["postnet_loss"],
                        characters=model_characters,
                        scaler=scaler.state_dict() if c.mixed_precision else None,
                    )

                # Diagnostic visualizations
                const_spec = postnet_output[0].data.cpu().numpy()
                gt_spec = (
                    linear_input[0].data.cpu().numpy()
                    if c.model in ["Tacotron", "TacotronGST"]
                    else mel_input[0].data.cpu().numpy()
                )
                align_img = alignments[0].data.cpu().numpy()

                figures = {
                    "prediction": plot_spectrogram(const_spec, ap, output_fig=False),
                    "ground_truth": plot_spectrogram(gt_spec, ap, output_fig=False),
                    "alignment": plot_alignment(align_img, output_fig=False),
                }

                if c.bidirectional_decoder or c.double_decoder_consistency:
                    figures["alignment_backward"] = plot_alignment(
                        alignments_backward[0].data.cpu().numpy(), output_fig=False
                    )

                tb_logger.tb_train_figures(global_step, figures)

                # Sample audio
                if c.model in ["Tacotron", "TacotronGST"]:
                    train_audio = ap.inv_spectrogram(const_spec.T)
                else:
                    train_audio = ap.inv_melspectrogram(const_spec.T)
                tb_logger.tb_train_audios(global_step, {"TrainAudio": train_audio}, c.audio["sample_rate"])
        end_time = time.time()

    # print epoch stats
    c_logger.print_train_epoch_end(global_step, epoch, epoch_time, keep_avg)

    # Plot Epoch Stats
    if args.rank == 0:
        epoch_stats = {"epoch_time": epoch_time}
        epoch_stats.update(keep_avg.avg_values)
        tb_logger.tb_train_epoch_stats(global_step, epoch_stats)
        if c.tb_model_param_stats:
            tb_logger.tb_model_weights(model, global_step)
    return keep_avg.avg_values, global_step


@torch.no_grad()
def evaluate(data_loader, model, criterion, ap, global_step, epoch):
    model.eval()
    epoch_time = 0
    keep_avg = KeepAverage()
    c_logger.print_eval_start()
    if data_loader is not None:
        for num_iter, data in enumerate(data_loader):
            start_time = time.time()

            # format data
            (
                text_input,
                text_lengths,
                mel_input,
                mel_lengths,
                linear_input,
                stop_targets,
                speaker_ids,
                speaker_embeddings,
                _,
                _,
            ) = format_data(data)
            assert mel_input.shape[1] % model.decoder.r == 0

            # forward pass model
            if c.bidirectional_decoder or c.double_decoder_consistency:
                (
                    decoder_output,
                    postnet_output,
                    alignments,
                    stop_tokens,
                    decoder_backward_output,
                    alignments_backward,
                ) = model(
                    text_input, text_lengths, mel_input, speaker_ids=speaker_ids, speaker_embeddings=speaker_embeddings
                )
            else:
                decoder_output, postnet_output, alignments, stop_tokens = model(
                    text_input, text_lengths, mel_input, speaker_ids=speaker_ids, speaker_embeddings=speaker_embeddings
                )
                decoder_backward_output = None
                alignments_backward = None

            # set the alignment lengths wrt reduction factor for guided attention
            if mel_lengths.max() % model.decoder.r != 0:
                alignment_lengths = (
                    mel_lengths + (model.decoder.r - (mel_lengths.max() % model.decoder.r))
                ) // model.decoder.r
            else:
                alignment_lengths = mel_lengths // model.decoder.r

            # compute loss
            loss_dict = criterion(
                postnet_output,
                decoder_output,
                mel_input,
                linear_input,
                stop_tokens,
                stop_targets,
                mel_lengths,
                decoder_backward_output,
                alignments,
                alignment_lengths,
                alignments_backward,
                text_lengths,
            )

            # step time
            step_time = time.time() - start_time
            epoch_time += step_time

            # compute alignment score
            align_error = 1 - alignment_diagonal_score(alignments)
            loss_dict["align_error"] = align_error

            # aggregate losses from processes
            if num_gpus > 1:
                loss_dict["postnet_loss"] = reduce_tensor(loss_dict["postnet_loss"].data, num_gpus)
                loss_dict["decoder_loss"] = reduce_tensor(loss_dict["decoder_loss"].data, num_gpus)
                if c.stopnet:
                    loss_dict["stopnet_loss"] = reduce_tensor(loss_dict["stopnet_loss"].data, num_gpus)

            # detach loss values
            loss_dict_new = dict()
            for key, value in loss_dict.items():
                if isinstance(value, (int, float)):
                    loss_dict_new[key] = value
                else:
                    loss_dict_new[key] = value.item()
            loss_dict = loss_dict_new

            # update avg stats
            update_train_values = dict()
            for key, value in loss_dict.items():
                update_train_values["avg_" + key] = value
            keep_avg.update_values(update_train_values)

            if c.print_eval:
                c_logger.print_eval_step(num_iter, loss_dict, keep_avg.avg_values)

        if args.rank == 0:
            # Diagnostic visualizations
            idx = np.random.randint(mel_input.shape[0])
            const_spec = postnet_output[idx].data.cpu().numpy()
            gt_spec = (
                linear_input[idx].data.cpu().numpy()
                if c.model in ["Tacotron", "TacotronGST"]
                else mel_input[idx].data.cpu().numpy()
            )
            align_img = alignments[idx].data.cpu().numpy()

            eval_figures = {
                "prediction": plot_spectrogram(const_spec, ap, output_fig=False),
                "ground_truth": plot_spectrogram(gt_spec, ap, output_fig=False),
                "alignment": plot_alignment(align_img, output_fig=False),
            }

            # Sample audio
            if c.model in ["Tacotron", "TacotronGST"]:
                eval_audio = ap.inv_spectrogram(const_spec.T)
            else:
                eval_audio = ap.inv_melspectrogram(const_spec.T)
            tb_logger.tb_eval_audios(global_step, {"ValAudio": eval_audio}, c.audio["sample_rate"])

            # Plot Validation Stats

            if c.bidirectional_decoder or c.double_decoder_consistency:
                align_b_img = alignments_backward[idx].data.cpu().numpy()
                eval_figures["alignment2"] = plot_alignment(align_b_img, output_fig=False)
            tb_logger.tb_eval_stats(global_step, keep_avg.avg_values)
            tb_logger.tb_eval_figures(global_step, eval_figures)

    if args.rank == 0 and epoch > c.test_delay_epochs:
        if c.test_sentences_file is None:
            test_sentences = [
                "It took me quite a long time to develop a voice, and now that I have it I'm not going to be silent.",
                "Be a voice, not an echo.",
                "I'm sorry Dave. I'm afraid I can't do that.",
                "This cake is great. It's so delicious and moist.",
                "Prior to November 22, 1963.",
            ]
        else:
            with open(c.test_sentences_file, "r") as f:
                test_sentences = [s.strip() for s in f.readlines()]

        # test sentences
        test_audios = {}
        test_figures = {}
        print(" | > Synthesizing test sentences")
        speaker_id = 0 if c.use_speaker_embedding else None
        speaker_embedding = (
            speaker_mapping[list(speaker_mapping.keys())[randrange(len(speaker_mapping) - 1)]]["embedding"]
            if c.use_external_speaker_embedding_file and c.use_speaker_embedding
            else None
        )
        style_wav = c.get("gst_style_input")
        if style_wav is None and c.use_gst:
            # inicialize GST with zero dict.
            style_wav = {}
            print("WARNING: You don't provided a gst style wav, for this reason we use a zero tensor!")
            for i in range(c.gst["gst_style_tokens"]):
                style_wav[str(i)] = 0
        style_wav = c.get("gst_style_input")
        for idx, test_sentence in enumerate(test_sentences):
            try:
                wav, alignment, decoder_output, postnet_output, stop_tokens, _ = synthesis(
                    model,
                    test_sentence,
                    c,
                    use_cuda,
                    ap,
                    speaker_id=speaker_id,
                    speaker_embedding=speaker_embedding,
                    style_wav=style_wav,
                    truncated=False,
                    enable_eos_bos_chars=c.enable_eos_bos_chars,  # pylint: disable=unused-argument
                    use_griffin_lim=True,
                    do_trim_silence=False,
                )

                file_path = os.path.join(AUDIO_PATH, str(global_step))
                os.makedirs(file_path, exist_ok=True)
                file_path = os.path.join(file_path, "TestSentence_{}.wav".format(idx))
                ap.save_wav(wav, file_path)
                test_audios["{}-audio".format(idx)] = wav
                test_figures["{}-prediction".format(idx)] = plot_spectrogram(postnet_output, ap, output_fig=False)
                test_figures["{}-alignment".format(idx)] = plot_alignment(alignment, output_fig=False)
            except:  # pylint: disable=bare-except
                print(" !! Error creating Test Sentence -", idx)
                traceback.print_exc()
        tb_logger.tb_test_audios(global_step, test_audios, c.audio["sample_rate"])
        tb_logger.tb_test_figures(global_step, test_figures)
    return keep_avg.avg_values


def main(args):  # pylint: disable=redefined-outer-name
    # pylint: disable=global-variable-undefined
    global meta_data_train, meta_data_eval, speaker_mapping, symbols, phonemes, model_characters
    # Audio processor
    ap = AudioProcessor(**c.audio)

<<<<<<< HEAD
=======
    # check audio config of features
    if c.feature_path is not None:
        # load it from parent folder
        feats_audio_config = load_np_audio_config(f"{c.feature_path}/../feats_audio_config.npy")
        check_audio_arguments(feats_audio_config, ap)

>>>>>>> b4c8503b
    # setup custom characters if set in config file.
    if "characters" in c.keys():
        symbols, phonemes = make_symbols(**c.characters)

    # DISTRUBUTED
    if num_gpus > 1:
        init_distributed(args.rank, num_gpus, args.group_id, c.distributed["backend"], c.distributed["url"])
    num_chars = len(phonemes) if c.use_phonemes else len(symbols)
    model_characters = phonemes if c.use_phonemes else symbols

    # load data instances
    meta_data_train, meta_data_eval = load_meta_data(c.datasets)

    # set the portion of the data used for training
    if "train_portion" in c.keys():
        meta_data_train = meta_data_train[: int(len(meta_data_train) * c.train_portion)]
    if "eval_portion" in c.keys():
        meta_data_eval = meta_data_eval[: int(len(meta_data_eval) * c.eval_portion)]

    # parse speakers
    num_speakers, speaker_embedding_dim, speaker_mapping = parse_speakers(c, args, meta_data_train, OUT_PATH)

    model = setup_model(num_chars, num_speakers, c, speaker_embedding_dim)

    # scalers for mixed precision training
    scaler = torch.cuda.amp.GradScaler() if c.mixed_precision else None
    scaler_st = torch.cuda.amp.GradScaler() if c.mixed_precision and c.separate_stopnet else None

    params = set_weight_decay(model, c.wd)
    optimizer = RAdam(params, lr=c.lr, weight_decay=0)
    if c.stopnet and c.separate_stopnet:
        optimizer_st = RAdam(model.decoder.stopnet.parameters(), lr=c.lr, weight_decay=0)
    else:
        optimizer_st = None

    # setup criterion
    criterion = TacotronLoss(c, stopnet_pos_weight=c.stopnet_pos_weight, ga_sigma=0.4)
    if args.restore_path:
        print(f" > Restoring from {os.path.basename(args.restore_path)}...")
        checkpoint = torch.load(args.restore_path, map_location="cpu")
        try:
            print(" > Restoring Model...")
            model.load_state_dict(checkpoint["model"])
            # optimizer restore
            print(" > Restoring Optimizer...")
            optimizer.load_state_dict(checkpoint["optimizer"])
            if "scaler" in checkpoint and c.mixed_precision:
                print(" > Restoring AMP Scaler...")
                scaler.load_state_dict(checkpoint["scaler"])
            if c.reinit_layers:
                raise RuntimeError
        except (KeyError, RuntimeError):
            print(" > Partial model initialization...")
            model_dict = model.state_dict()
            model_dict = set_init_dict(model_dict, checkpoint["model"], c)
            # torch.save(model_dict, os.path.join(OUT_PATH, 'state_dict.pt'))
            # print("State Dict saved for debug in: ", os.path.join(OUT_PATH, 'state_dict.pt'))
            model.load_state_dict(model_dict)
            del model_dict

        for group in optimizer.param_groups:
            group["lr"] = c.lr
        print(" > Model restored from step %d" % checkpoint["step"], flush=True)
        args.restore_step = checkpoint["step"]
    else:
        args.restore_step = 0

    if use_cuda:
        model.cuda()
        criterion.cuda()

    # DISTRUBUTED
    if num_gpus > 1:
        model = apply_gradient_allreduce(model)

    if c.noam_schedule:
        scheduler = NoamLR(optimizer, warmup_steps=c.warmup_steps, last_epoch=args.restore_step - 1)
    else:
        scheduler = None

    num_params = count_parameters(model)
    print("\n > Model has {} parameters".format(num_params), flush=True)

    if args.restore_step == 0 or not args.best_path:
        best_loss = float("inf")
        print(" > Starting with inf best loss.")
    else:
        print(" > Restoring best loss from " f"{os.path.basename(args.best_path)} ...")
        best_loss = torch.load(args.best_path, map_location="cpu")["model_loss"]
        print(f" > Starting with loaded last best loss {best_loss}.")
    keep_all_best = c.get("keep_all_best", False)
    keep_after = c.get("keep_after", 10000)  # void if keep_all_best False

    # define data loaders
    train_loader = setup_loader(ap, model.decoder.r, is_val=False, verbose=True)
    eval_loader = setup_loader(ap, model.decoder.r, is_val=True)

    global_step = args.restore_step
    for epoch in range(0, c.epochs):
        c_logger.print_epoch_start(epoch, c.epochs)
        # set gradual training
        if c.gradual_training is not None:
            r, c.batch_size = gradual_training_scheduler(global_step, c)
            c.r = r
            model.decoder.set_r(r)
            if c.bidirectional_decoder:
                model.decoder_backward.set_r(r)
            train_loader.dataset.outputs_per_step = r
            eval_loader.dataset.outputs_per_step = r
            train_loader = setup_loader(ap, model.decoder.r, is_val=False, dataset=train_loader.dataset)
            eval_loader = setup_loader(ap, model.decoder.r, is_val=True, dataset=eval_loader.dataset)
            print("\n > Number of output frames:", model.decoder.r)
        # train one epoch
        train_avg_loss_dict, global_step = train(
            train_loader,
            model,
            criterion,
            optimizer,
            optimizer_st,
            scheduler,
            ap,
            global_step,
            epoch,
            scaler,
            scaler_st,
        )
        # eval one epoch
        eval_avg_loss_dict = evaluate(eval_loader, model, criterion, ap, global_step, epoch)
        c_logger.print_epoch_end(epoch, eval_avg_loss_dict)
        target_loss = train_avg_loss_dict["avg_postnet_loss"]
        if c.run_eval:
            target_loss = eval_avg_loss_dict["avg_postnet_loss"]
        best_loss = save_best_model(
            target_loss,
            best_loss,
            model,
            optimizer,
            global_step,
            epoch,
            c.r,
            OUT_PATH,
            model_characters,
            keep_all_best=keep_all_best,
            keep_after=keep_after,
            scaler=scaler.state_dict() if c.mixed_precision else None,
        )


if __name__ == "__main__":
    args = parse_arguments(sys.argv)
    c, OUT_PATH, AUDIO_PATH, c_logger, tb_logger = process_args(args, model_class="tts")

    try:
        main(args)
    except KeyboardInterrupt:
        remove_experiment_folder(OUT_PATH)
        try:
            sys.exit(0)
        except SystemExit:
            os._exit(0)  # pylint: disable=protected-access
    except Exception:  # pylint: disable=broad-except
        remove_experiment_folder(OUT_PATH)
        traceback.print_exc()
        sys.exit(1)<|MERGE_RESOLUTION|>--- conflicted
+++ resolved
@@ -25,15 +25,10 @@
 from TTS.utils.audio import AudioProcessor
 from TTS.utils.distribute import DistributedSampler, apply_gradient_allreduce, init_distributed, reduce_tensor
 from TTS.utils.generic_utils import (
-<<<<<<< HEAD
-    KeepAverage, count_parameters, remove_experiment_folder, set_init_dict,
-=======
     KeepAverage,
-    check_audio_arguments,
     count_parameters,
     remove_experiment_folder,
     set_init_dict,
->>>>>>> b4c8503b
 )
 from TTS.utils.radam import RAdam
 from TTS.utils.training import (
@@ -598,15 +593,6 @@
     # Audio processor
     ap = AudioProcessor(**c.audio)
 
-<<<<<<< HEAD
-=======
-    # check audio config of features
-    if c.feature_path is not None:
-        # load it from parent folder
-        feats_audio_config = load_np_audio_config(f"{c.feature_path}/../feats_audio_config.npy")
-        check_audio_arguments(feats_audio_config, ap)
-
->>>>>>> b4c8503b
     # setup custom characters if set in config file.
     if "characters" in c.keys():
         symbols, phonemes = make_symbols(**c.characters)
