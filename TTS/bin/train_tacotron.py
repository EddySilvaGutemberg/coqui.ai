--- conflicted
+++ resolved
@@ -655,10 +655,6 @@
         )
 
 
-<<<<<<< HEAD
-
-=======
->>>>>>> d706d4c4
 if __name__ == '__main__':
     args = parse_arguments(sys.argv)
     c, OUT_PATH, AUDIO_PATH, c_logger, tb_logger = process_args(
