"""Find all the unique characters in a dataset"""
import argparse
import os
from argparse import RawTextHelpFormatter

from TTS.tts.datasets.preprocess import get_preprocessor_by_name


def main():
<<<<<<< HEAD
    # pylint: disable=bad-continuation
=======
    # pylint: disable=bad-option-value
>>>>>>> d30c155a
    parser = argparse.ArgumentParser(
        description="""Find all the unique characters or phonemes in a dataset.\n\n"""
        """Target dataset must be defined in TTS.tts.datasets.preprocess\n\n"""
        """
    Example runs:

    python TTS/bin/find_unique_chars.py --dataset ljspeech --meta_file /path/to/LJSpeech/metadata.csv
    """,
        formatter_class=RawTextHelpFormatter,
    )

    parser.add_argument(
        "--dataset", type=str, default="", help="One of the target dataset names in TTS.tts.datasets.preprocess."
    )

    parser.add_argument("--meta_file", type=str, default=None, help="Path to the transcriptions file of the dataset.")

    args = parser.parse_args()

    preprocessor = get_preprocessor_by_name(args.dataset)
    items = preprocessor(os.path.dirname(args.meta_file), os.path.basename(args.meta_file))
    texts = "".join(item[0] for item in items)
    chars = set(texts)
    lower_chars = filter(lambda c: c.islower(), chars)
    print(f" > Number of unique characters: {len(chars)}")
    print(f" > Unique characters: {''.join(sorted(chars))}")
    print(f" > Unique lower characters: {''.join(sorted(lower_chars))}")


if __name__ == "__main__":
    main()<|MERGE_RESOLUTION|>--- conflicted
+++ resolved
@@ -7,11 +7,7 @@
 
 
 def main():
-<<<<<<< HEAD
-    # pylint: disable=bad-continuation
-=======
     # pylint: disable=bad-option-value
->>>>>>> d30c155a
     parser = argparse.ArgumentParser(
         description="""Find all the unique characters or phonemes in a dataset.\n\n"""
         """Target dataset must be defined in TTS.tts.datasets.preprocess\n\n"""
