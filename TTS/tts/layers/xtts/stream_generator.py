--- conflicted
+++ resolved
@@ -189,21 +189,11 @@
         accepts_attention_mask = "attention_mask" in set(inspect.signature(self.forward).parameters.keys())
         requires_attention_mask = "encoder_outputs" not in model_kwargs
 
-<<<<<<< HEAD
-        if (
-            model_kwargs.get("attention_mask", None) is None and requires_attention_mask and accepts_attention_mask
-        ):
-            pad_token_tensor = (
-                torch.tensor([generation_config.pad_token_id], device=inputs_tensor.device)
-                if generation_config.pad_token_id is not None
-                else None
-=======
         if not kwargs_has_attention_mask and requires_attention_mask and accepts_attention_mask:
             model_kwargs["attention_mask"] = self._prepare_attention_mask_for_generation(
                 inputs_tensor,
                 generation_config.pad_token_id,
                 generation_config.eos_token_id,
->>>>>>> 6ea3b75b
             )
             eos_token_tensor = (
                 torch.tensor([generation_config.eos_token_id], device=inputs_tensor.device)
