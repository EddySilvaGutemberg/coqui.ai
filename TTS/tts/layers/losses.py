import math

import numpy as np
import torch
from torch import nn
from torch.nn import functional

from TTS.tts.utils.generic_utils import sequence_mask
from TTS.tts.utils.ssim import ssim


# pylint: disable=abstract-method
# relates https://github.com/pytorch/pytorch/issues/42305
class L1LossMasked(nn.Module):
    def __init__(self, seq_len_norm):
        super().__init__()
        self.seq_len_norm = seq_len_norm

    def forward(self, x, target, length):
        """
        Args:
            x: A Variable containing a FloatTensor of size
                (batch, max_len, dim) which contains the
                unnormalized probability for each class.
            target: A Variable containing a LongTensor of size
                (batch, max_len, dim) which contains the index of the true
                class for each corresponding step.
            length: A Variable containing a LongTensor of size (batch,)
                which contains the length of each data in a batch.
        Shapes:
            x: B x T X D
            target: B x T x D
            length: B
        Returns:
            loss: An average loss value in range [0, 1] masked by the length.
        """
        # mask: (batch, max_len, 1)
        target.requires_grad = False
        mask = sequence_mask(sequence_length=length, max_len=target.size(1)).unsqueeze(2).float()
        if self.seq_len_norm:
            norm_w = mask / mask.sum(dim=1, keepdim=True)
            out_weights = norm_w.div(target.shape[0] * target.shape[2])
            mask = mask.expand_as(x)
            loss = functional.l1_loss(x * mask, target * mask, reduction="none")
            loss = loss.mul(out_weights.to(loss.device)).sum()
        else:
            mask = mask.expand_as(x)
            loss = functional.l1_loss(x * mask, target * mask, reduction="sum")
            loss = loss / mask.sum()
        return loss


class MSELossMasked(nn.Module):
    def __init__(self, seq_len_norm):
        super().__init__()
        self.seq_len_norm = seq_len_norm

    def forward(self, x, target, length):
        """
        Args:
            x: A Variable containing a FloatTensor of size
                (batch, max_len, dim) which contains the
                unnormalized probability for each class.
            target: A Variable containing a LongTensor of size
                (batch, max_len, dim) which contains the index of the true
                class for each corresponding step.
            length: A Variable containing a LongTensor of size (batch,)
                which contains the length of each data in a batch.
        Shapes:
            x: B x T X D
            target: B x T x D
            length: B
        Returns:
            loss: An average loss value in range [0, 1] masked by the length.
        """
        # mask: (batch, max_len, 1)
        target.requires_grad = False
        mask = sequence_mask(sequence_length=length, max_len=target.size(1)).unsqueeze(2).float()
        if self.seq_len_norm:
            norm_w = mask / mask.sum(dim=1, keepdim=True)
            out_weights = norm_w.div(target.shape[0] * target.shape[2])
            mask = mask.expand_as(x)
            loss = functional.mse_loss(x * mask, target * mask, reduction="none")
            loss = loss.mul(out_weights.to(loss.device)).sum()
        else:
            mask = mask.expand_as(x)
            loss = functional.mse_loss(x * mask, target * mask, reduction="sum")
            loss = loss / mask.sum()
        return loss


class SSIMLoss(torch.nn.Module):
    """SSIM loss as explained here https://en.wikipedia.org/wiki/Structural_similarity"""

    def __init__(self):
        super().__init__()
        self.loss_func = ssim

    def forward(self, y_hat, y, length=None):
        """
        Args:
            y_hat (tensor): model prediction values.
            y (tensor): target values.
            length (tensor): length of each sample in a batch.
        Shapes:
            y_hat: B x T X D
            y: B x T x D
            length: B
         Returns:
            loss: An average loss value in range [0, 1] masked by the length.
        """
        if length is not None:
            m = sequence_mask(sequence_length=length, max_len=y.size(1)).unsqueeze(2).float().to(y_hat.device)
            y_hat, y = y_hat * m, y * m
        return 1 - self.loss_func(y_hat.unsqueeze(1), y.unsqueeze(1))


class AttentionEntropyLoss(nn.Module):
    # pylint: disable=R0201
    def forward(self, align):
        """
        Forces attention to be more decisive by penalizing
        soft attention weights

        TODO: arguments
        TODO: unit_test
        """
        entropy = torch.distributions.Categorical(probs=align).entropy()
        loss = (entropy / np.log(align.shape[1])).mean()
        return loss


class BCELossMasked(nn.Module):
    def __init__(self, pos_weight):
        super().__init__()
        self.pos_weight = pos_weight

    def forward(self, x, target, length):
        """
        Args:
            x: A Variable containing a FloatTensor of size
                (batch, max_len) which contains the
                unnormalized probability for each class.
            target: A Variable containing a LongTensor of size
                (batch, max_len) which contains the index of the true
                class for each corresponding step.
            length: A Variable containing a LongTensor of size (batch,)
                which contains the length of each data in a batch.
        Shapes:
            x: B x T
            target: B x T
            length: B
        Returns:
            loss: An average loss value in range [0, 1] masked by the length.
        """
        # mask: (batch, max_len, 1)
        target.requires_grad = False
        if length is not None:
            mask = sequence_mask(sequence_length=length, max_len=target.size(1)).float()
            x = x * mask
            target = target * mask
            num_items = mask.sum()
        else:
            num_items = torch.numel(x)
        loss = functional.binary_cross_entropy_with_logits(x, target, pos_weight=self.pos_weight, reduction="sum")
        loss = loss / num_items
        return loss


class DifferentailSpectralLoss(nn.Module):
    """Differential Spectral Loss
    https://arxiv.org/ftp/arxiv/papers/1909/1909.10302.pdf"""

    def __init__(self, loss_func):
        super().__init__()
        self.loss_func = loss_func

    def forward(self, x, target, length=None):
        """
         Shapes:
            x: B x T
            target: B x T
            length: B
        Returns:
            loss: An average loss value in range [0, 1] masked by the length.
        """
        x_diff = x[:, 1:] - x[:, :-1]
        target_diff = target[:, 1:] - target[:, :-1]
        if length is None:
            return self.loss_func(x_diff, target_diff)
        return self.loss_func(x_diff, target_diff, length - 1)


class GuidedAttentionLoss(torch.nn.Module):
    def __init__(self, sigma=0.4):
        super().__init__()
        self.sigma = sigma

    def _make_ga_masks(self, ilens, olens):
        B = len(ilens)
        max_ilen = max(ilens)
        max_olen = max(olens)
        ga_masks = torch.zeros((B, max_olen, max_ilen))
        for idx, (ilen, olen) in enumerate(zip(ilens, olens)):
            ga_masks[idx, :olen, :ilen] = self._make_ga_mask(ilen, olen, self.sigma)
        return ga_masks

    def forward(self, att_ws, ilens, olens):
        ga_masks = self._make_ga_masks(ilens, olens).to(att_ws.device)
        seq_masks = self._make_masks(ilens, olens).to(att_ws.device)
        losses = ga_masks * att_ws
        loss = torch.mean(losses.masked_select(seq_masks))
        return loss

    @staticmethod
    def _make_ga_mask(ilen, olen, sigma):
        grid_x, grid_y = torch.meshgrid(torch.arange(olen).to(olen), torch.arange(ilen).to(ilen))
        grid_x, grid_y = grid_x.float(), grid_y.float()
        return 1.0 - torch.exp(-((grid_y / ilen - grid_x / olen) ** 2) / (2 * (sigma ** 2)))

    @staticmethod
    def _make_masks(ilens, olens):
        in_masks = sequence_mask(ilens)
        out_masks = sequence_mask(olens)
        return out_masks.unsqueeze(-1) & in_masks.unsqueeze(-2)


class Huber(nn.Module):
    # pylint: disable=R0201
    def forward(self, x, y, length=None):
        """
        Shapes:
            x: B x T
            y: B x T
            length: B
        """
        mask = sequence_mask(sequence_length=length, max_len=y.size(1)).float()
        return torch.nn.functional.smooth_l1_loss(x * mask, y * mask, reduction="sum") / mask.sum()


########################
# MODEL LOSS LAYERS
########################


class TacotronLoss(torch.nn.Module):
    """Collection of Tacotron set-up based on provided config."""

    def __init__(self, c, stopnet_pos_weight=10, ga_sigma=0.4):
        super().__init__()
        self.stopnet_pos_weight = stopnet_pos_weight
        self.ga_alpha = c.ga_alpha
        self.decoder_diff_spec_alpha = c.decoder_diff_spec_alpha
        self.postnet_diff_spec_alpha = c.postnet_diff_spec_alpha
        self.decoder_alpha = c.decoder_loss_alpha
        self.postnet_alpha = c.postnet_loss_alpha
        self.decoder_ssim_alpha = c.decoder_ssim_alpha
        self.postnet_ssim_alpha = c.postnet_ssim_alpha
        self.config = c

        # postnet and decoder loss
        if c.loss_masking:
            self.criterion = L1LossMasked(c.seq_len_norm) if c.model in ["Tacotron"] else MSELossMasked(c.seq_len_norm)
        else:
            self.criterion = nn.L1Loss() if c.model in ["Tacotron"] else nn.MSELoss()
        # guided attention loss
        if c.ga_alpha > 0:
            self.criterion_ga = GuidedAttentionLoss(sigma=ga_sigma)
        # differential spectral loss
        if c.postnet_diff_spec_alpha > 0 or c.decoder_diff_spec_alpha > 0:
            self.criterion_diff_spec = DifferentailSpectralLoss(loss_func=self.criterion)
        # ssim loss
        if c.postnet_ssim_alpha > 0 or c.decoder_ssim_alpha > 0:
            self.criterion_ssim = SSIMLoss()
        # stopnet loss
        # pylint: disable=not-callable
<<<<<<< HEAD
        self.criterion_st = BCELossMasked(
            pos_weight=torch.tensor(stopnet_pos_weight)) if c.stopnet else None

    def forward(self, postnet_output, decoder_output, mel_input, linear_input,
                stopnet_output, stopnet_target, output_lens, decoder_b_output,
                alignments, alignment_lens, alignments_backwards, input_lens):
=======
        self.criterion_st = BCELossMasked(pos_weight=torch.tensor(stopnet_pos_weight)) if c.stopnet else None

    def forward(
        self,
        postnet_output,
        decoder_output,
        mel_input,
        linear_input,
        stopnet_output,
        stopnet_target,
        output_lens,
        decoder_b_output,
        alignments,
        alignment_lens,
        alignments_backwards,
        input_lens,
    ):
>>>>>>> cc4efb43

        # decoder outputs linear or mel spectrograms for Tacotron and Tacotron2
        # the target should be set acccordingly
        postnet_target = linear_input if self.config.model.lower() in ["tacotron"] else mel_input

        return_dict = {}
        # remove lengths if no masking is applied
        if not self.config.loss_masking:
            output_lens = None
        # decoder and postnet losses
        if self.config.loss_masking:
            if self.decoder_alpha > 0:
                decoder_loss = self.criterion(decoder_output, mel_input, output_lens)
            if self.postnet_alpha > 0:
                postnet_loss = self.criterion(postnet_output, postnet_target, output_lens)
        else:
            if self.decoder_alpha > 0:
                decoder_loss = self.criterion(decoder_output, mel_input)
            if self.postnet_alpha > 0:
                postnet_loss = self.criterion(postnet_output, postnet_target)
        loss = self.decoder_alpha * decoder_loss + self.postnet_alpha * postnet_loss
        return_dict["decoder_loss"] = decoder_loss
        return_dict["postnet_loss"] = postnet_loss

        # stopnet loss
        stop_loss = (
            self.criterion_st(stopnet_output, stopnet_target, output_lens) if self.config.stopnet else torch.zeros(1)
        )
        if not self.config.separate_stopnet and self.config.stopnet:
            loss += stop_loss
        return_dict["stopnet_loss"] = stop_loss

        # backward decoder loss (if enabled)
        if self.config.bidirectional_decoder:
            if self.config.loss_masking:
                decoder_b_loss = self.criterion(torch.flip(decoder_b_output, dims=(1,)), mel_input, output_lens)
            else:
                decoder_b_loss = self.criterion(torch.flip(decoder_b_output, dims=(1,)), mel_input)
            decoder_c_loss = torch.nn.functional.l1_loss(torch.flip(decoder_b_output, dims=(1,)), decoder_output)
            loss += self.decoder_alpha * (decoder_b_loss + decoder_c_loss)
            return_dict["decoder_b_loss"] = decoder_b_loss
            return_dict["decoder_c_loss"] = decoder_c_loss

        # double decoder consistency loss (if enabled)
        if self.config.double_decoder_consistency:
            if self.config.loss_masking:
                decoder_b_loss = self.criterion(decoder_b_output, mel_input, output_lens)
            else:
                decoder_b_loss = self.criterion(decoder_b_output, mel_input)
            # decoder_c_loss = torch.nn.functional.l1_loss(decoder_b_output, decoder_output)
            attention_c_loss = torch.nn.functional.l1_loss(alignments, alignments_backwards)
            loss += self.decoder_alpha * (decoder_b_loss + attention_c_loss)
            return_dict["decoder_coarse_loss"] = decoder_b_loss
            return_dict["decoder_ddc_loss"] = attention_c_loss

        # guided attention loss (if enabled)
        if self.config.ga_alpha > 0:
            ga_loss = self.criterion_ga(alignments, input_lens, alignment_lens)
            loss += ga_loss * self.ga_alpha
            return_dict["ga_loss"] = ga_loss

        # decoder differential spectral loss
        if self.config.decoder_diff_spec_alpha > 0:
            decoder_diff_spec_loss = self.criterion_diff_spec(decoder_output, mel_input, output_lens)
            loss += decoder_diff_spec_loss * self.decoder_diff_spec_alpha
            return_dict["decoder_diff_spec_loss"] = decoder_diff_spec_loss

        # postnet differential spectral loss
        if self.config.postnet_diff_spec_alpha > 0:
            postnet_diff_spec_loss = self.criterion_diff_spec(postnet_output, postnet_target, output_lens)
            loss += postnet_diff_spec_loss * self.postnet_diff_spec_alpha
            return_dict["postnet_diff_spec_loss"] = postnet_diff_spec_loss

        # decoder ssim loss
        if self.config.decoder_ssim_alpha > 0:
            decoder_ssim_loss = self.criterion_ssim(decoder_output, mel_input, output_lens)
            loss += decoder_ssim_loss * self.postnet_ssim_alpha
            return_dict["decoder_ssim_loss"] = decoder_ssim_loss

        # postnet ssim loss
        if self.config.postnet_ssim_alpha > 0:
            postnet_ssim_loss = self.criterion_ssim(postnet_output, postnet_target, output_lens)
            loss += postnet_ssim_loss * self.postnet_ssim_alpha
            return_dict["postnet_ssim_loss"] = postnet_ssim_loss

        return_dict["loss"] = loss

        # check if any loss is NaN
        for key, loss in return_dict.items():
            if torch.isnan(loss):
                raise RuntimeError(f" [!] NaN loss with {key}.")
        return return_dict

class CapacitronLoss(torch.nn.Module):
    """
    Collection of Tacotron set-up based on provided config.
    """

    def __init__(self, c, stopnet_pos_weight=10, ga_sigma=0.4):
        super(CapacitronLoss, self).__init__()
        self.stopnet_pos_weight = stopnet_pos_weight
        self.ga_alpha = c.ga_alpha
        self.decoder_diff_spec_alpha = c.decoder_diff_spec_alpha
        self.postnet_diff_spec_alpha = c.postnet_diff_spec_alpha
        self.decoder_alpha = c.decoder_loss_alpha
        self.postnet_alpha = c.postnet_loss_alpha
        self.decoder_ssim_alpha = c.decoder_ssim_alpha
        self.postnet_ssim_alpha = c.postnet_ssim_alpha
        self.config = c

        # postnet and decoder loss
        if c.loss_masking:
            self.criterion = L1LossMasked(c.seq_len_norm) if c.model in [
                "Tacotron"
            ] else MSELossMasked(c.seq_len_norm)
            raise Exception('Loss masking for Capacitron not implemented yet!')
        else:
            # Main Capacitron loss
            self.criterion = nn.L1Loss(reduction='sum')
            self.postnet_criterion = nn.L1Loss()
        # guided attention loss
        if c.ga_alpha > 0:
            self.criterion_ga = GuidedAttentionLoss(sigma=ga_sigma)
        # differential spectral loss
        if c.postnet_diff_spec_alpha > 0 or c.decoder_diff_spec_alpha > 0:
            self.criterion_diff_spec = DifferentailSpectralLoss(loss_func=self.criterion)
        # ssim loss
        if c.postnet_ssim_alpha > 0 or c.decoder_ssim_alpha > 0:
            self.criterion_ssim = SSIMLoss()
        # stopnet loss
        # pylint: disable=not-callable
        self.criterion_st = BCELossMasked(
            pos_weight=torch.tensor(stopnet_pos_weight)) if c.stopnet else None

    def forward(self, postnet_output, decoder_output, mel_input, linear_input,
                stopnet_output, stopnet_target, output_lens, decoder_b_output,
                alignments, alignment_lens, alignments_backwards, input_lens,
                capacity, posterior_distribution, prior_distribution, beta):

        # decoder outputs linear or mel spectrograms for Tacotron and Tacotron2
        # the target should be set acccordingly
        postnet_target = linear_input if self.config.model.lower() in ["tacotron"] else mel_input

        return_dict = {}
        # remove lengths if no masking is applied
        if not self.config.loss_masking:
            output_lens = None
        # decoder and postnet losses
        if self.config.loss_masking:
            if self.decoder_alpha > 0:
                decoder_loss = self.criterion(decoder_output, mel_input,
                                              output_lens)
            if self.postnet_alpha > 0:
                postnet_loss = self.criterion(postnet_output, postnet_target,
                                              output_lens)
        else:
            if self.decoder_alpha > 0:
                decoder_loss = self.criterion(decoder_output, mel_input) / decoder_output.size(0)
            if self.postnet_alpha > 0:
                postnet_loss = self.postnet_criterion(postnet_output, postnet_target) #/ postnet_output.size(0)

        # KL divergence term between the posterior and the prior
        kl_term = torch.mean(torch.distributions.kl_divergence(posterior_distribution, prior_distribution))

        # VAE Loss: We use the l1 decoder loss as a stand-in for the negative log likelihood,
        # summed over all dimensions and normalised by the batch size
        negative_log_likelihood = self.decoder_alpha * decoder_loss

        # pass beta through softplus
        beta = torch.nn.functional.softplus(beta)

        # This is the term going to the main ADAM optimiser, we detach beta because
        # beta is optimised by a separate, SGD optimiser below
        reconstruction_loss = negative_log_likelihood + beta.detach() * (kl_term - capacity)

        # This is the term to purely optimise beta and to pass into the SGD
        beta_loss = torch.negative(beta) * (kl_term - capacity).detach()

        return_dict['decoder_loss'] = decoder_loss
        return_dict['postnet_loss'] = postnet_loss
        return_dict['reconstruction_loss'] = reconstruction_loss
        return_dict['beta_loss'] = beta_loss
        return_dict['kl_term'] = kl_term
        return_dict['capacitron_beta'] = beta

        # We explicitly defined reconstruction loss above, it will be used as loss from now on
        loss = reconstruction_loss + self.postnet_alpha * postnet_loss

        # stopnet loss
        stop_loss = self.criterion_st(
            stopnet_output, stopnet_target,
            output_lens) if self.config.stopnet else torch.zeros(1)
        if not self.config.separate_stopnet and self.config.stopnet:
            loss += stop_loss
        return_dict['stopnet_loss'] = stop_loss

        # backward decoder loss (if enabled)
        if self.config.bidirectional_decoder:
            if self.config.loss_masking:
                decoder_b_loss = self.criterion(
                    torch.flip(decoder_b_output, dims=(1, )), mel_input,
                    output_lens)
            else:
                decoder_b_loss = self.criterion(torch.flip(decoder_b_output, dims=(1, )), mel_input)
            decoder_c_loss = torch.nn.functional.l1_loss(torch.flip(decoder_b_output, dims=(1, )), decoder_output)
            loss += self.decoder_alpha * (decoder_b_loss + decoder_c_loss)
            return_dict['decoder_b_loss'] = decoder_b_loss
            return_dict['decoder_c_loss'] = decoder_c_loss

        # double decoder consistency loss (if enabled)
        if self.config.double_decoder_consistency:
            if self.config.loss_masking:
                decoder_b_loss = self.criterion(decoder_b_output, mel_input,
                                                output_lens)
            else:
                decoder_b_loss = self.criterion(decoder_b_output, mel_input)
            # decoder_c_loss = torch.nn.functional.l1_loss(decoder_b_output, decoder_output)
            attention_c_loss = torch.nn.functional.l1_loss(alignments, alignments_backwards)
            loss += self.decoder_alpha * (decoder_b_loss + attention_c_loss)
            return_dict['decoder_coarse_loss'] = decoder_b_loss
            return_dict['decoder_ddc_loss'] = attention_c_loss

        # guided attention loss (if enabled)
        if self.config.ga_alpha > 0:
            ga_loss = self.criterion_ga(alignments, input_lens, alignment_lens)
            loss += ga_loss * self.ga_alpha
            return_dict['ga_loss'] = ga_loss

        # decoder differential spectral loss
        if self.config.decoder_diff_spec_alpha > 0:
            decoder_diff_spec_loss = self.criterion_diff_spec(decoder_output, mel_input, output_lens)
            loss += decoder_diff_spec_loss * self.decoder_diff_spec_alpha
            return_dict['decoder_diff_spec_loss'] = decoder_diff_spec_loss

        # postnet differential spectral loss
        if self.config.postnet_diff_spec_alpha > 0:
            postnet_diff_spec_loss = self.criterion_diff_spec(postnet_output, postnet_target, output_lens)
            loss += postnet_diff_spec_loss * self.postnet_diff_spec_alpha
            return_dict['postnet_diff_spec_loss'] = postnet_diff_spec_loss

        # decoder ssim loss
        if self.config.decoder_ssim_alpha > 0:
            decoder_ssim_loss = self.criterion_ssim(decoder_output, mel_input, output_lens)
            loss += decoder_ssim_loss * self.postnet_ssim_alpha
            return_dict['decoder_ssim_loss'] = decoder_ssim_loss

        # postnet ssim loss
        if self.config.postnet_ssim_alpha > 0:
            postnet_ssim_loss = self.criterion_ssim(postnet_output, postnet_target, output_lens)
            loss += postnet_ssim_loss * self.postnet_ssim_alpha
            return_dict['postnet_ssim_loss'] = postnet_ssim_loss

        return_dict['loss'] = loss

        # check if any loss is NaN
        for key, loss in return_dict.items():
            if torch.isnan(loss):
                raise RuntimeError(f" [!] NaN loss with {key}.")
        return return_dict


class GlowTTSLoss(torch.nn.Module):
    def __init__(self):
        super().__init__()
        self.constant_factor = 0.5 * math.log(2 * math.pi)

    def forward(self, z, means, scales, log_det, y_lengths, o_dur_log, o_attn_dur, x_lengths):
        return_dict = {}
        # flow loss - neg log likelihood
        pz = torch.sum(scales) + 0.5 * torch.sum(torch.exp(-2 * scales) * (z - means) ** 2)
        log_mle = self.constant_factor + (pz - torch.sum(log_det)) / (torch.sum(y_lengths) * z.shape[1])
        # duration loss - MSE
        # loss_dur = torch.sum((o_dur_log - o_attn_dur)**2) / torch.sum(x_lengths)
        # duration loss - huber loss
        loss_dur = torch.nn.functional.smooth_l1_loss(o_dur_log, o_attn_dur, reduction="sum") / torch.sum(x_lengths)
        return_dict["loss"] = log_mle + loss_dur
        return_dict["log_mle"] = log_mle
        return_dict["loss_dur"] = loss_dur

        # check if any loss is NaN
        for key, loss in return_dict.items():
            if torch.isnan(loss):
                raise RuntimeError(f" [!] NaN loss with {key}.")
        return return_dict


class SpeedySpeechLoss(nn.Module):
    def __init__(self, c):
        super().__init__()
        self.l1 = L1LossMasked(False)
        self.ssim = SSIMLoss()
        self.huber = Huber()

        self.ssim_alpha = c.ssim_alpha
        self.huber_alpha = c.huber_alpha
        self.l1_alpha = c.l1_alpha

    def forward(self, decoder_output, decoder_target, decoder_output_lens, dur_output, dur_target, input_lens):
        l1_loss = self.l1(decoder_output, decoder_target, decoder_output_lens)
        ssim_loss = self.ssim(decoder_output, decoder_target, decoder_output_lens)
        huber_loss = self.huber(dur_output, dur_target, input_lens)
        loss = self.l1_alpha * l1_loss + self.ssim_alpha * ssim_loss + self.huber_alpha * huber_loss
        return {"loss": loss, "loss_l1": l1_loss, "loss_ssim": ssim_loss, "loss_dur": huber_loss}


def mse_loss_custom(x, y):
    """MSE loss using the torch back-end without reduction.
    It uses less VRAM than the raw code"""
    expanded_x, expanded_y = torch.broadcast_tensors(x, y)
    return torch._C._nn.mse_loss(expanded_x, expanded_y, 0)  # pylint: disable=protected-access, c-extension-no-member


class MDNLoss(nn.Module):
    """Mixture of Density Network Loss as described in https://arxiv.org/pdf/2003.01950.pdf."""

    def forward(self, logp, text_lengths, mel_lengths):  # pylint: disable=no-self-use
        """
        Shapes:
            mu: [B, D, T]
            log_sigma: [B, D, T]
            mel_spec: [B, D, T]
        """
        B, T_seq, T_mel = logp.shape
        log_alpha = logp.new_ones(B, T_seq, T_mel) * (-1e4)
        log_alpha[:, 0, 0] = logp[:, 0, 0]
        for t in range(1, T_mel):
            prev_step = torch.cat(
                [log_alpha[:, :, t - 1 : t], functional.pad(log_alpha[:, :, t - 1 : t], (0, 0, 1, -1), value=-1e4)],
                dim=-1,
            )
            log_alpha[:, :, t] = torch.logsumexp(prev_step + 1e-4, dim=-1) + logp[:, :, t]
        alpha_last = log_alpha[torch.arange(B), text_lengths - 1, mel_lengths - 1]
        mdn_loss = -alpha_last.mean() / T_seq
        return mdn_loss  # , log_prob_matrix


class AlignTTSLoss(nn.Module):
    """Modified AlignTTS Loss.
    Computes following losses
        - L1 and SSIM losses from output spectrograms.
        - Huber loss for duration predictor.
        - MDNLoss for Mixture of Density Network.

    All the losses are aggregated by a weighted sum with the loss alphas.
    Alphas can be scheduled based on number of steps.

    Args:
        c (dict): TTS model configuration.
    """

    def __init__(self, c):
        super().__init__()
        self.mdn_loss = MDNLoss()
        self.spec_loss = MSELossMasked(False)
        self.ssim = SSIMLoss()
        self.dur_loss = MSELossMasked(False)

        self.ssim_alpha = c.ssim_alpha
        self.dur_loss_alpha = c.dur_loss_alpha
        self.spec_loss_alpha = c.spec_loss_alpha
        self.mdn_alpha = c.mdn_alpha

    def forward(
        self, logp, decoder_output, decoder_target, decoder_output_lens, dur_output, dur_target, input_lens, step, phase
    ):
        ssim_alpha, dur_loss_alpha, spec_loss_alpha, mdn_alpha = self.set_alphas(step)
        spec_loss, ssim_loss, dur_loss, mdn_loss = 0, 0, 0, 0
        if phase == 0:
            mdn_loss = self.mdn_loss(logp, input_lens, decoder_output_lens)
        elif phase == 1:
            spec_loss = self.spec_loss(decoder_output, decoder_target, decoder_output_lens)
            ssim_loss = self.ssim(decoder_output, decoder_target, decoder_output_lens)
        elif phase == 2:
            mdn_loss = self.mdn_loss(logp, input_lens, decoder_output_lens)
            spec_loss = self.spec_lossX(decoder_output, decoder_target, decoder_output_lens)
            ssim_loss = self.ssim(decoder_output, decoder_target, decoder_output_lens)
        elif phase == 3:
            dur_loss = self.dur_loss(dur_output.unsqueeze(2), dur_target.unsqueeze(2), input_lens)
        else:
            mdn_loss = self.mdn_loss(logp, input_lens, decoder_output_lens)
            spec_loss = self.spec_loss(decoder_output, decoder_target, decoder_output_lens)
            ssim_loss = self.ssim(decoder_output, decoder_target, decoder_output_lens)
            dur_loss = self.dur_loss(dur_output.unsqueeze(2), dur_target.unsqueeze(2), input_lens)
        loss = spec_loss_alpha * spec_loss + ssim_alpha * ssim_loss + dur_loss_alpha * dur_loss + mdn_alpha * mdn_loss
        return {"loss": loss, "loss_l1": spec_loss, "loss_ssim": ssim_loss, "loss_dur": dur_loss, "mdn_loss": mdn_loss}

    @staticmethod
    def _set_alpha(step, alpha_settings):
        """Set the loss alpha wrt number of steps.
        Return the corresponding value if no schedule is set.

        Example:
            Setting a alpha schedule.
            if ```alpha_settings``` is ```[[0, 1], [10000, 0.1]]```  then ```return_alpha == 1``` until 10k steps, then set to 0.1.
            if ```alpha_settings``` is a constant value then ```return_alpha``` is set to that constant.

        Args:
            step (int): number of training steps.
            alpha_settings (int or list): constant alpha value or a list defining the schedule as explained above.
        """
        return_alpha = None
        if isinstance(alpha_settings, list):
            for key, alpha in alpha_settings:
                if key < step:
                    return_alpha = alpha
        elif isinstance(alpha_settings, (float, int)):
            return_alpha = alpha_settings
        return return_alpha

    def set_alphas(self, step):
        """Set the alpha values for all the loss functions"""
        ssim_alpha = self._set_alpha(step, self.ssim_alpha)
        dur_loss_alpha = self._set_alpha(step, self.dur_loss_alpha)
        spec_loss_alpha = self._set_alpha(step, self.spec_loss_alpha)
        mdn_alpha = self._set_alpha(step, self.mdn_alpha)
        return ssim_alpha, dur_loss_alpha, spec_loss_alpha, mdn_alpha<|MERGE_RESOLUTION|>--- conflicted
+++ resolved
@@ -274,14 +274,6 @@
             self.criterion_ssim = SSIMLoss()
         # stopnet loss
         # pylint: disable=not-callable
-<<<<<<< HEAD
-        self.criterion_st = BCELossMasked(
-            pos_weight=torch.tensor(stopnet_pos_weight)) if c.stopnet else None
-
-    def forward(self, postnet_output, decoder_output, mel_input, linear_input,
-                stopnet_output, stopnet_target, output_lens, decoder_b_output,
-                alignments, alignment_lens, alignments_backwards, input_lens):
-=======
         self.criterion_st = BCELossMasked(pos_weight=torch.tensor(stopnet_pos_weight)) if c.stopnet else None
 
     def forward(
@@ -299,7 +291,6 @@
         alignments_backwards,
         input_lens,
     ):
->>>>>>> cc4efb43
 
         # decoder outputs linear or mel spectrograms for Tacotron and Tacotron2
         # the target should be set acccordingly
@@ -627,7 +618,7 @@
         log_alpha[:, 0, 0] = logp[:, 0, 0]
         for t in range(1, T_mel):
             prev_step = torch.cat(
-                [log_alpha[:, :, t - 1 : t], functional.pad(log_alpha[:, :, t - 1 : t], (0, 0, 1, -1), value=-1e4)],
+                [log_alpha[:, :, t - 1: t], functional.pad(log_alpha[:, :, t - 1: t], (0, 0, 1, -1), value=-1e4)],
                 dim=-1,
             )
             log_alpha[:, :, t] = torch.logsumexp(prev_step + 1e-4, dim=-1) + logp[:, :, t]
