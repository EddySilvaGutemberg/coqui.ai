import json
import os


def make_speakers_json_path(out_path):
    """Returns conventional speakers.json location."""
    return os.path.join(out_path, "speakers.json")


def make_languages_json_path(out_path):
    """Returns conventional languages.json location."""
    return os.path.join(out_path, "languages.json")


def load_speaker_mapping(out_path):
    """Loads speaker mapping if already present."""
    try:
        if os.path.splitext(out_path)[1] == ".json":
            json_file = out_path
        else:
            json_file = make_speakers_json_path(out_path)
        with open(json_file) as f:
            return json.load(f)
    except FileNotFoundError:
        return {}


def save_speaker_mapping(out_path, speaker_mapping):
    """Saves speaker mapping if not yet present."""
    speakers_json_path = make_speakers_json_path(out_path)
    with open(speakers_json_path, "w") as f:
        json.dump(speaker_mapping, f, indent=4)


def load_language_mapping(out_path):
    """Loads language mapping if already present."""
    try:
        if os.path.splitext(out_path)[1] == ".json":
            json_file = out_path
        else:
            json_file = make_languages_json_path(out_path)
        with open(json_file) as f:
            return json.load(f)
    except FileNotFoundError:
        return {}


def save_language_mapping(out_path, language_mapping):
    """Saves language mapping if not yet present."""
    languages_json_path = make_languages_json_path(out_path)
    with open(languages_json_path, "w") as f:
        json.dump(language_mapping, f, indent=4)


def get_speakers(items):
    """Returns a sorted, unique list of speakers in a given dataset."""
    speakers = {e[2] for e in items}
    return sorted(speakers)


def get_languages(items):
    """Returns a sorted, unique list of languages in a given dataset."""
    languages = {e[3] for e in items}
    return sorted(languages)


def parse_speakers(c, args, meta_data_train, OUT_PATH, meta_data_eval=None, training=True):
    """ Returns number of speakers, speaker embedding shape and speaker mapping"""
    if c.use_speaker_embedding:
        speakers = get_speakers(meta_data_train)

        if meta_data_eval is not None:
            speakers += get_speakers(meta_data_eval)
            speakers = list(set(speakers))

        if args.restore_path:
            if c.use_external_speaker_embedding_file:  # if restore checkpoint and use External Embedding file
                if not training:
                    speaker_mapping = load_speaker_mapping(c.external_speaker_embedding_file)
                else:
                    prev_out_path = os.path.dirname(args.restore_path)
                    speaker_mapping = load_speaker_mapping(prev_out_path)
                    
                    if not speaker_mapping:
                        print(
                            "WARNING: speakers.json was not found in restore_path, trying to use CONFIG.external_speaker_embedding_file"
                        )
                        speaker_mapping = load_speaker_mapping(c.external_speaker_embedding_file)
                        if not speaker_mapping:
                            raise RuntimeError(
                                "You must copy the file speakers.json to restore_path, or set a valid file in CONFIG.external_speaker_embedding_file"
                            )
                speaker_embedding_dim = len(speaker_mapping[list(speaker_mapping.keys())[0]]["embedding"])
            elif (
                not c.use_external_speaker_embedding_file
            ):  # if restore checkpoint and don't use External Embedding file
                prev_out_path = os.path.dirname(args.restore_path)
                speaker_mapping = load_speaker_mapping(prev_out_path)
                speaker_embedding_dim = None
                assert all(speaker in speaker_mapping for speaker in speakers), (
                    "As of now you, you cannot " "introduce new speakers to " "a previously trained model."
                )
        elif (
            c.use_external_speaker_embedding_file and c.external_speaker_embedding_file
        ):  # if start new train using External Embedding file
            speaker_mapping = load_speaker_mapping(c.external_speaker_embedding_file)
            speaker_embedding_dim = len(speaker_mapping[list(speaker_mapping.keys())[0]]["embedding"])
        elif (
            c.use_external_speaker_embedding_file and not c.external_speaker_embedding_file
        ):  # if start new train using External Embedding file and don't pass external embedding file
            raise "use_external_speaker_embedding_file is True, so you need pass a external speaker embedding file, run GE2E-Speaker_Encoder-ExtractSpeakerEmbeddings-by-sample.ipynb or AngularPrototypical-Speaker_Encoder-ExtractSpeakerEmbeddings-by-sample.ipynb notebook in notebooks/ folder"
        else:  # if start new train and don't use External Embedding file
            speaker_mapping = {name: i for i, name in enumerate(speakers)}
            speaker_embedding_dim = None
<<<<<<< HEAD
        save_speaker_mapping(OUT_PATH, speaker_mapping)
        num_speakers = len(speakers)
=======
        if OUT_PATH is not None:    
            save_speaker_mapping(OUT_PATH, speaker_mapping)
        num_speakers = len(speaker_mapping)
>>>>>>> eb5ede13
        print(" > Training with {} speakers: {}".format(len(speakers), ", ".join(speakers)))
    else:
        num_speakers = 0
        speaker_embedding_dim = None
        speaker_mapping = None

    return num_speakers, speakers, speaker_embedding_dim, speaker_mapping


def parse_languages(c, args, meta_data_train, OUT_PATH):
    if c.use_language_embedding:
        languages = get_languages(meta_data_train)
        if args.restore_path:
            prev_out_path = os.path.dirname(args.restore_path)
            language_mapping = load_language_mapping(prev_out_path)
            language_embedding_dim = None
            if not language_mapping:
                raise RuntimeError(
                    "You must copy the file languages.json to restore_path"
                )
            assert all([language in language_mapping for language in languages]), (
                "As of now you, you cannot " "introduce new languages to " "a previously trained model."
            )
        else:
            language_mapping = {name: i for i, name in enumerate(languages)}
            language_embedding_dim = None
        num_langs = len(languages)
        save_language_mapping(OUT_PATH, language_mapping)
        print(" > Training with {} languages: {}".format(len(languages), ", ".join(languages)))
    else:
        num_langs = 0
        language_mapping = None
        language_embedding_dim = None
    return num_langs, language_embedding_dim, language_mapping<|MERGE_RESOLUTION|>--- conflicted
+++ resolved
@@ -112,14 +112,9 @@
         else:  # if start new train and don't use External Embedding file
             speaker_mapping = {name: i for i, name in enumerate(speakers)}
             speaker_embedding_dim = None
-<<<<<<< HEAD
-        save_speaker_mapping(OUT_PATH, speaker_mapping)
-        num_speakers = len(speakers)
-=======
         if OUT_PATH is not None:    
             save_speaker_mapping(OUT_PATH, speaker_mapping)
-        num_speakers = len(speaker_mapping)
->>>>>>> eb5ede13
+        num_speakers = len(speakers)
         print(" > Training with {} speakers: {}".format(len(speakers), ", ".join(speakers)))
     else:
         num_speakers = 0
