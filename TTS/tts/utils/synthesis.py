--- conflicted
+++ resolved
@@ -104,12 +104,9 @@
             "speaker_ids": speaker_id,
             "d_vectors": d_vector,
             "style_mel": style_mel,
-<<<<<<< HEAD
             "reference_mel": reference_mel,
             "reference_text": reference_text,
-=======
             "language_ids": language_id,
->>>>>>> fab7255b
         },
     )
     return outputs
@@ -331,13 +328,16 @@
         text_inputs = tf.expand_dims(text_inputs, 0)
     # synthesize voice
     if backend == "torch":
-<<<<<<< HEAD
         outputs = run_model_torch(
-            model, text_inputs, speaker_id, style_mel, reference_mel, reference_text, d_vector=d_vector
-        )
-=======
-        outputs = run_model_torch(model, text_inputs, speaker_id, style_mel, d_vector=d_vector, language_id=language_id)
->>>>>>> fab7255b
+            model,
+            text_inputs,
+            speaker_id,
+            style_mel,
+            reference_mel,
+            reference_text,
+            d_vector=d_vector,
+            language_id=language_id,
+        )
         model_outputs = outputs["model_outputs"]
         model_outputs = model_outputs[0].data.cpu().numpy()
         alignments = outputs["alignments"]
