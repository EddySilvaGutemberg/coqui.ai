--- conflicted
+++ resolved
@@ -196,11 +196,8 @@
                 meta_data=data_items,
                 ap=ap,
                 characters=config.characters,
-<<<<<<< HEAD
                 symbol_embedding=config.symbol_embedding,
-=======
                 custom_symbols=custom_symbols,
->>>>>>> 1692b8e4
                 add_blank=config["add_blank"],
                 return_wav=config.return_wav if "return_wav" in config else False,
                 batch_group_size=0 if is_eval else config.batch_group_size * config.batch_size,
@@ -218,15 +215,7 @@
                 else None,
             )
 
-<<<<<<< HEAD
-            if (
-                config.use_phonemes
-                and config.compute_input_seq_cache
-                and not os.path.exists(dataset.phoneme_cache_path)
-            ):
-                # precompute phonemes to have a better estimate of sequence lengths.
-                dataset.compute_input_seq(config.num_loader_workers)
-=======
+
             if config.use_phonemes and config.compute_input_seq_cache:
                 if hasattr(self, "eval_data_items") and is_eval:
                     dataset.items = self.eval_data_items
@@ -243,7 +232,6 @@
                     else:
                         self.train_data_items = dataset.items
 
->>>>>>> 1692b8e4
             dataset.sort_items()
 
             sampler = DistributedSampler(dataset) if num_gpus > 1 else None
