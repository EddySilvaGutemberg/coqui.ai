--- conflicted
+++ resolved
@@ -4,7 +4,6 @@
 from typing import Dict, List, Tuple
 
 import torch
-import math
 from coqpit import Coqpit
 from torch import nn
 from torch.cuda.amp.autocast_mode import autocast
@@ -510,12 +509,7 @@
                 lang_emb=lang_emb.detach() if self.args.detach_dp_input and lang_emb is not None else lang_emb,
             )
             loss_duration = torch.sum((log_durations - attn_log_durations) ** 2, [1, 2]) / torch.sum(x_mask)
-<<<<<<< HEAD
-            loss_duration = torch.sum(loss_duration.float())
-            outputs["loss_duration"] = loss_duration
-=======
         outputs["loss_duration"] = loss_duration
->>>>>>> 2620f62e
 
         # expand prior
         m_p = torch.einsum("klmn, kjm -> kjn", [attn, m_p])
@@ -769,22 +763,9 @@
                     scores_disc_fake=outputs["scores_disc_fake"],
                     feats_disc_fake=outputs["feats_disc_fake"],
                     feats_disc_real=outputs["feats_disc_real"],
-<<<<<<< HEAD
-                    fine_tuning_mode=self.args.fine_tuning_mode,
+                    loss_duration=outputs["loss_duration"],
+                    fine_tuning_mode=self.args.fine_tuning_mode
                 )
-            # ignore duration loss if fine tuning mode is on
-            if not self.args.fine_tuning_mode:
-                # handle the duration loss
-                if self.args.use_sdp:
-                    loss_dict["nll_duration"] = outputs["nll_duration"]
-                    loss_dict["loss"] += outputs["nll_duration"]
-                else:
-                    loss_dict["loss_duration"] = outputs["loss_duration"]
-                    loss_dict["loss"] += outputs["loss_duration"]
-=======
-                    loss_duration=outputs["loss_duration"]
-                )
->>>>>>> 2620f62e
 
         elif optimizer_idx == 1:
             # discriminator pass
