--- conflicted
+++ resolved
@@ -68,18 +68,9 @@
 
 def load_audio(audiopath, sampling_rate):
     # better load setting following: https://github.com/faroit/python_audio_loading_benchmark
-<<<<<<< HEAD
-    if audiopath[-4:] == ".mp3":
-        # it uses torchaudio with sox backend to load mp3
-        audio, lsr = torchaudio.load(audiopath, backend="sox")
-    else:
-        # it uses torchaudio soundfile backend to load all the others data type
-        audio, lsr = torchaudio.load(audiopath, backend="soundfile")
-=======
 
     # torchaudio should chose proper backend to load audio depending on platform
     audio, lsr = torchaudio.load(audiopath)
->>>>>>> 66a1e248
 
     # stereo to mono if needed
     if audio.size(0) != 1:
