import sys
from collections import Counter
from pathlib import Path
from typing import Dict, List, Tuple

import numpy as np

from TTS.tts.datasets.formatters import *
from TTS.tts.datasets.TTSDataset import TTSDataset

from TTS.tts.utils.text.symbols import SymbolEmbedding

def split_dataset(items):
    speakers = [item[-1] for item in items]
    is_multi_speaker = len(set(speakers)) > 1
    eval_split_size = min(500, int(len(items) * 0.01))
    assert eval_split_size > 0, " [!] You do not have enough samples to train. You need at least 100 samples."
    np.random.seed(0)
    np.random.shuffle(items)
    if is_multi_speaker:
        items_eval = []
        speakers = [item[-1] for item in items]
        speaker_counter = Counter(speakers)
        while len(items_eval) < eval_split_size:
            item_idx = np.random.randint(0, len(items))
            speaker_to_be_removed = items[item_idx][-1]
            if speaker_counter[speaker_to_be_removed] > 1:
                items_eval.append(items[item_idx])
                speaker_counter[speaker_to_be_removed] -= 1
                del items[item_idx]
        return items_eval, items
    return items[:eval_split_size], items[eval_split_size:]


<<<<<<< HEAD
def load_meta_data(config, eval_split=True):

    if "datasets" not in config:
        return None, None

    datasets = config.datasets
=======
def load_meta_data(datasets: List[Dict], eval_split=True) -> Tuple[List[List], List[List]]:
    """Parse the dataset, load the samples as a list and load the attention alignments if provided.

    Args:
        datasets (List[Dict]): A list of dataset dictionaries or dataset configs.
        eval_split (bool, optional): If true, create a evaluation split. If an eval split provided explicitly, generate
            an eval split automatically. Defaults to True.

    Returns:
        Tuple[List[List], List[List]: training and evaluation splits of the dataset.
    """
>>>>>>> b0b96b42
    meta_data_train_all = []
    meta_data_eval_all = [] if eval_split else None

    preprocessor_args = {}

    if "symbol_embedding_filename" in config and config.symbol_embedding_filename is not None:
        symbol_embedding = SymbolEmbedding(config.symbol_embedding_filename)
        config.update({"symbol_embedding": symbol_embedding}, allow_new=True)

    if "symbol_embedding" in config and config.symbol_embedding is not None:
        preprocessor_args["symbol_embedding"] = config.symbol_embedding

    for dataset in datasets:
        name = dataset["name"]
        root_path = dataset["path"]
        preprocessor_args["root_path"] = root_path

        meta_file_train = dataset["meta_file_train"]
        meta_file_val = dataset["meta_file_val"]
        # setup the right data processor
        preprocessor = _get_preprocessor_by_name(name)
        # load train set
        preprocessor_args["meta_file"] = meta_file_train
        meta_data_train = preprocessor(**preprocessor_args)
        print(f" | > Found {len(meta_data_train)} files in {Path(root_path).resolve()}")
        # load evaluation split if set
        if eval_split:
            if meta_file_val:
                preprocessor_args["meta_file"] = meta_file_val
                meta_data_eval = preprocessor(**preprocessor_args)
            else:
                meta_data_eval, meta_data_train = split_dataset(meta_data_train)
            meta_data_eval_all += meta_data_eval
        meta_data_train_all += meta_data_train
        # load attention masks for the duration predictor training
        if dataset.meta_file_attn_mask:
            meta_data = dict(load_attention_mask_meta_data(dataset["meta_file_attn_mask"]))
            for idx, ins in enumerate(meta_data_train_all):
                attn_file = meta_data[ins[1]].strip()
                meta_data_train_all[idx].append(attn_file)
            if meta_data_eval_all:
                for idx, ins in enumerate(meta_data_eval_all):
                    attn_file = meta_data[ins[1]].strip()
                    meta_data_eval_all[idx].append(attn_file)

    return meta_data_train_all, meta_data_eval_all


def load_attention_mask_meta_data(metafile_path):
    """Load meta data file created by compute_attention_masks.py"""
    with open(metafile_path, "r", encoding="utf-8") as f:
        lines = f.readlines()

    meta_data = []
    for line in lines:
        wav_file, attn_file = line.split("|")
        meta_data.append([wav_file, attn_file])
    return meta_data


def _get_preprocessor_by_name(name):
    """Returns the respective preprocessing function."""
    thismodule = sys.modules[__name__]
    return getattr(thismodule, name.lower())<|MERGE_RESOLUTION|>--- conflicted
+++ resolved
@@ -32,26 +32,23 @@
     return items[:eval_split_size], items[eval_split_size:]
 
 
-<<<<<<< HEAD
-def load_meta_data(config, eval_split=True):
 
-    if "datasets" not in config:
-        return None, None
-
-    datasets = config.datasets
-=======
-def load_meta_data(datasets: List[Dict], eval_split=True) -> Tuple[List[List], List[List]]:
+def load_meta_data(config, eval_split=True) -> Tuple[List[List], List[List]]:
     """Parse the dataset, load the samples as a list and load the attention alignments if provided.
 
     Args:
-        datasets (List[Dict]): A list of dataset dictionaries or dataset configs.
+        config: Coqpit config that has datasets
         eval_split (bool, optional): If true, create a evaluation split. If an eval split provided explicitly, generate
             an eval split automatically. Defaults to True.
 
     Returns:
         Tuple[List[List], List[List]: training and evaluation splits of the dataset.
     """
->>>>>>> b0b96b42
+    if "datasets" not in config:
+        return None, None
+
+    datasets = config.datasets
+
     meta_data_train_all = []
     meta_data_eval_all = [] if eval_split else None
 
