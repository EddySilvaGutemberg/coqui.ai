--- conflicted
+++ resolved
@@ -59,10 +59,6 @@
     return items
 
 
-<<<<<<< HEAD
-def mailabs(root_path, meta_files=None, ununsed_speakers=None):
-    """Normalizes M-AI-Labs meta data files to TTS format"""
-=======
 def mailabs(root_path, meta_files=None):
     """Normalizes M-AI-Labs meta data files to TTS format
     
@@ -71,7 +67,6 @@
         meta_files (str):  list of meta files to be used in the training. If None, finds all the csv files
             recursively. Defaults to None
     """
->>>>>>> d227aaeb
     speaker_regex = re.compile("by_book/(male|female)/(?P<speaker_name>[^/]+)/")
     if not meta_files:
         csv_files = glob(root_path + "/**/metadata.csv", recursive=True)
