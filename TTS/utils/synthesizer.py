import time
from typing import List

import numpy as np
import pysbd
import torch

from TTS.config import load_config
from TTS.tts.models import setup_model as setup_tts_model
from TTS.tts.utils.speakers import SpeakerManager

# pylint: disable=unused-wildcard-import
# pylint: disable=wildcard-import
from TTS.tts.utils.synthesis import synthesis, trim_silence
<<<<<<< HEAD
from TTS.tts.utils.text import make_symbols, phonemes, symbols
from TTS.tts.utils.text.symbols import SymbolEmbedding
=======
>>>>>>> 1692b8e4
from TTS.utils.audio import AudioProcessor
from TTS.vocoder.models import setup_model as setup_vocoder_model
from TTS.vocoder.utils.generic_utils import interpolate_vocoder_input


class Synthesizer(object):
    def __init__(
        self,
        tts_checkpoint: str,
        tts_config_path: str,
        tts_speakers_file: str = "",
        vocoder_checkpoint: str = "",
        vocoder_config: str = "",
        encoder_checkpoint: str = "",
        encoder_config: str = "",
        use_cuda: bool = False,
        lang: str = "en",
    ) -> None:
        """General 🐸 TTS interface for inference. It takes a tts and a vocoder
        model and synthesize speech from the provided text.

        The text is divided into a list of sentences using `pysbd` and synthesize
        speech on each sentence separately.

        If you have certain special characters in your text, you need to handle
        them before providing the text to Synthesizer.

        TODO: set the segmenter based on the source language

        Args:
            tts_checkpoint (str): path to the tts model file.
            tts_config_path (str): path to the tts config file.
            vocoder_checkpoint (str, optional): path to the vocoder model file. Defaults to None.
            vocoder_config (str, optional): path to the vocoder config file. Defaults to None.
            encoder_checkpoint (str, optional): path to the speaker encoder model file. Defaults to `""`,
            encoder_config (str, optional): path to the speaker encoder config file. Defaults to `""`,
            use_cuda (bool, optional): enable/disable cuda. Defaults to False.
        """
        self.tts_checkpoint = tts_checkpoint
        self.tts_config_path = tts_config_path
        self.tts_speakers_file = tts_speakers_file
        self.vocoder_checkpoint = vocoder_checkpoint
        self.vocoder_config = vocoder_config
        self.encoder_checkpoint = encoder_checkpoint
        self.encoder_config = encoder_config
        self.use_cuda = use_cuda

        self.tts_model = None
        self.vocoder_model = None
        self.speaker_manager = None
        self.num_speakers = 0
        self.tts_speakers = {}
        self.d_vector_dim = 0

        self.seg = None
        if lang:
            self.seg = self._get_segmenter(lang)

        self.use_cuda = use_cuda

        if self.use_cuda:
            assert torch.cuda.is_available(), "CUDA is not availabe on this machine."
        self._load_tts(tts_checkpoint, tts_config_path, use_cuda)
        self.output_sample_rate = self.tts_config.audio["sample_rate"]
        if vocoder_checkpoint:
            self._load_vocoder(vocoder_checkpoint, vocoder_config, use_cuda)
            self.output_sample_rate = self.vocoder_config.audio["sample_rate"]

    @staticmethod
    def _get_segmenter(lang: str):
        """get the sentence segmenter for the given language.

        Args:
            lang (str): target language code.

        Returns:
            [type]: [description]
        """
        return pysbd.Segmenter(language=lang, clean=True)

    def _load_speakers(self, speaker_file: str) -> None:
        """Load the SpeakerManager to organize multi-speaker TTS. It loads the speakers meta-data and the speaker
        encoder if it is defined.

        Args:
            speaker_file (str): path to the speakers meta-data file.
        """
        print("Loading speakers ...")
        self.speaker_manager = SpeakerManager(
            encoder_model_path=self.encoder_checkpoint, encoder_config_path=self.encoder_config
        )
        self.speaker_manager.load_d_vectors_file(self.tts_config.get("d_vector_file", speaker_file))
        self.num_speakers = self.speaker_manager.num_speakers
        self.d_vector_dim = self.speaker_manager.d_vector_dim

    def _set_tts_speaker_file(self):
        """Set the TTS speaker file used by a multi-speaker model."""
        # setup if multi-speaker settings are in the global model config
        if hasattr(self.tts_config, "use_speaker_embedding") and self.tts_config.use_speaker_embedding is True:
            if self.tts_config.use_d_vector_file:
                self.tts_speakers_file = (
                    self.tts_speakers_file if self.tts_speakers_file else self.tts_config["d_vector_file"]
                )
                self.tts_config["d_vector_file"] = self.tts_speakers_file
            else:
                self.tts_speakers_file = (
                    self.tts_speakers_file if self.tts_speakers_file else self.tts_config["speakers_file"]
                )

        # setup if multi-speaker settings are in the model args config
        if (
            self.tts_speakers_file is None
            and hasattr(self.tts_config, "model_args")
            and hasattr(self.tts_config.model_args, "use_speaker_embedding")
            and self.tts_config.model_args.use_speaker_embedding
        ):
            _args = self.tts_config.model_args
            if _args.use_d_vector_file:
                self.tts_speakers_file = self.tts_speakers_file if self.tts_speakers_file else _args["d_vector_file"]
                _args["d_vector_file"] = self.tts_speakers_file
            else:
                self.tts_speakers_file = self.tts_speakers_file if self.tts_speakers_file else _args["speakers_file"]

    def _load_tts(self, tts_checkpoint: str, tts_config_path: str, use_cuda: bool) -> None:
        """Load the TTS model.

        Args:
            tts_checkpoint (str): path to the model checkpoint.
            tts_config_path (str): path to the model config file.
            use_cuda (bool): enable/disable CUDA use.
        """
        # pylint: disable=global-statement

        self.tts_config = load_config(tts_config_path)
        self.use_phonemes = self.tts_config.use_phonemes
        self.ap = AudioProcessor(verbose=False, **self.tts_config.audio)

<<<<<<< HEAD
        if self.tts_config.has("characters") and self.tts_config.characters:
            symbols, phonemes = make_symbols(**self.tts_config.characters)
        elif self.tts_config.has("symbol_embedding_filename"):
            symbol_embedding = SymbolEmbedding(self.tts_config.symbol_embedding_filename)
            self.tts_config.update({"symbol_embedding": symbol_embedding}, allow_new=True)
            symbols = self.tts_config.symbol_embedding.symbols()

        if self.use_phonemes:
            self.input_size = len(phonemes)
        else:
            self.input_size = len(symbols)

        if self.tts_config.use_speaker_embedding is True:
            self.tts_speakers_file = (
                self.tts_speakers_file if self.tts_speakers_file else self.tts_config["d_vector_file"]
            )
            self.tts_config["d_vector_file"] = self.tts_speakers_file

=======
>>>>>>> 1692b8e4
        self.tts_model = setup_tts_model(config=self.tts_config)
        self.tts_model.load_checkpoint(self.tts_config, tts_checkpoint, eval=True)
        if use_cuda:
            self.tts_model.cuda()
        self._set_tts_speaker_file()

    def _load_vocoder(self, model_file: str, model_config: str, use_cuda: bool) -> None:
        """Load the vocoder model.

        Args:
            model_file (str): path to the model checkpoint.
            model_config (str): path to the model config file.
            use_cuda (bool): enable/disable CUDA use.
        """
        self.vocoder_config = load_config(model_config)
        self.vocoder_ap = AudioProcessor(verbose=False, **self.vocoder_config.audio)
        self.vocoder_model = setup_vocoder_model(self.vocoder_config)
        self.vocoder_model.load_checkpoint(self.vocoder_config, model_file, eval=True)
        if use_cuda:
            self.vocoder_model.cuda()

    def split_into_sentences(self, text) -> List[str]:
        """Split give text into sentences.

        Args:
            text (str): input text in string format.

        Returns:
            List[str]: list of sentences.
        """
        if self.seg:
            return self.seg.segment(text)
        
        return [text]

    def save_wav(self, wav: List[int], path: str) -> None:
        """Save the waveform as a file.

        Args:
            wav (List[int]): waveform as a list of values.
            path (str): output path to save the waveform.
        """
        wav = np.array(wav)
        self.ap.save_wav(wav, path, self.output_sample_rate)

    def tts(self, text: str, speaker_idx: str = "", speaker_wav=None, style_wav=None) -> List[int]:
        """🐸 TTS magic. Run all the models and generate speech.

        Args:
            text (str): input text.
            speaker_idx (str, optional): spekaer id for multi-speaker models. Defaults to "".
            speaker_wav ():
            style_wav ([type], optional): style waveform for GST. Defaults to None.

        Returns:
            List[int]: [description]
        """
        start_time = time.time()
        wavs = []
        sens = self.split_into_sentences(text)
        print(" > Text splitted to sentences.")
        print(sens)

        # handle multi-speaker
        speaker_embedding = None
        speaker_id = None
        if self.tts_speakers_file:
            if speaker_idx and isinstance(speaker_idx, str):
                if self.tts_config.use_d_vector_file:
                    # get the speaker embedding from the saved d_vectors.
                    speaker_embedding = self.tts_model.speaker_manager.get_d_vectors_by_speaker(speaker_idx)[0]
                else:
                    # get speaker idx from the speaker name
                    speaker_id = self.tts_model.speaker_manager.speaker_ids[speaker_idx]

            elif not speaker_idx and not speaker_wav:
                raise ValueError(
                    " [!] Look like you use a multi-speaker model. "
                    "You need to define either a `speaker_idx` or a `style_wav` to use a multi-speaker model."
                )
            else:
                speaker_embedding = None
        else:
            if speaker_idx:
                raise ValueError(
                    f" [!] Missing speaker.json file path for selecting speaker {speaker_idx}."
                    "Define path for speaker.json if it is a multi-speaker model or remove defined speaker idx. "
                )

        # compute a new d_vector from the given clip.
        if speaker_wav is not None:
            speaker_embedding = self.speaker_manager.compute_d_vector_from_clip(speaker_wav)

        use_gl = self.vocoder_model is None

        for sen in sens:
            # synthesize voice
            outputs = synthesis(
                model=self.tts_model,
                text=sen,
                CONFIG=self.tts_config,
                use_cuda=self.use_cuda,
                ap=self.ap,
                speaker_id=speaker_id,
                style_wav=style_wav,
                enable_eos_bos_chars=self.tts_config.enable_eos_bos_chars,
                use_griffin_lim=use_gl,
                d_vector=speaker_embedding,
            )
            waveform = outputs["wav"]
            mel_postnet_spec = outputs["outputs"]["model_outputs"][0].detach().cpu().numpy()
            if not use_gl:
                # denormalize tts output based on tts audio config
                mel_postnet_spec = self.ap.denormalize(mel_postnet_spec.T).T
                device_type = "cuda" if self.use_cuda else "cpu"
                # renormalize spectrogram based on vocoder config
                vocoder_input = self.vocoder_ap.normalize(mel_postnet_spec.T)
                # compute scale factor for possible sample rate mismatch
                scale_factor = [
                    1,
                    self.vocoder_config["audio"]["sample_rate"] / self.ap.sample_rate,
                ]
                if scale_factor[1] != 1:
                    print(" > interpolating tts model output.")
                    vocoder_input = interpolate_vocoder_input(scale_factor, vocoder_input)
                else:
                    vocoder_input = torch.tensor(vocoder_input).unsqueeze(0)  # pylint: disable=not-callable
                # run vocoder model
                # [1, T, C]
                waveform = self.vocoder_model.inference(vocoder_input.to(device_type))
            if self.use_cuda and not use_gl:
                waveform = waveform.cpu()
            if not use_gl:
                waveform = waveform.numpy()
            waveform = waveform.squeeze()

            # trim silence
            waveform = trim_silence(waveform, self.ap)

            wavs += list(waveform)
            wavs += [0] * 10000

        # compute stats
        process_time = time.time() - start_time
        audio_time = len(wavs) / self.tts_config.audio["sample_rate"]
        print(f" > Processing time: {process_time}")
        print(f" > Real-time factor: {process_time / audio_time}")
        return wavs<|MERGE_RESOLUTION|>--- conflicted
+++ resolved
@@ -12,11 +12,10 @@
 # pylint: disable=unused-wildcard-import
 # pylint: disable=wildcard-import
 from TTS.tts.utils.synthesis import synthesis, trim_silence
-<<<<<<< HEAD
+
 from TTS.tts.utils.text import make_symbols, phonemes, symbols
 from TTS.tts.utils.text.symbols import SymbolEmbedding
-=======
->>>>>>> 1692b8e4
+
 from TTS.utils.audio import AudioProcessor
 from TTS.vocoder.models import setup_model as setup_vocoder_model
 from TTS.vocoder.utils.generic_utils import interpolate_vocoder_input
@@ -153,28 +152,6 @@
         self.tts_config = load_config(tts_config_path)
         self.use_phonemes = self.tts_config.use_phonemes
         self.ap = AudioProcessor(verbose=False, **self.tts_config.audio)
-
-<<<<<<< HEAD
-        if self.tts_config.has("characters") and self.tts_config.characters:
-            symbols, phonemes = make_symbols(**self.tts_config.characters)
-        elif self.tts_config.has("symbol_embedding_filename"):
-            symbol_embedding = SymbolEmbedding(self.tts_config.symbol_embedding_filename)
-            self.tts_config.update({"symbol_embedding": symbol_embedding}, allow_new=True)
-            symbols = self.tts_config.symbol_embedding.symbols()
-
-        if self.use_phonemes:
-            self.input_size = len(phonemes)
-        else:
-            self.input_size = len(symbols)
-
-        if self.tts_config.use_speaker_embedding is True:
-            self.tts_speakers_file = (
-                self.tts_speakers_file if self.tts_speakers_file else self.tts_config["d_vector_file"]
-            )
-            self.tts_config["d_vector_file"] = self.tts_speakers_file
-
-=======
->>>>>>> 1692b8e4
         self.tts_model = setup_tts_model(config=self.tts_config)
         self.tts_model.load_checkpoint(self.tts_config, tts_checkpoint, eval=True)
         if use_cuda:
