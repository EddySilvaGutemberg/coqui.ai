import numpy as np
import torch
<<<<<<< HEAD
import torchaudio
import torch.nn as nn
=======
from torch import nn
>>>>>>> 40c17b22

from TTS.utils.io import load_fsspec

class PreEmphasis(torch.nn.Module):
    def __init__(self, coefficient=0.97):
        super().__init__()
        self.coefficient = coefficient
        self.register_buffer(
            'filter', torch.FloatTensor([-self.coefficient, 1.]).unsqueeze(0).unsqueeze(0)
        )

    def forward(self, x):
        assert len(x.size()) == 2

        x = torch.nn.functional.pad(x.unsqueeze(1), (1, 0), 'reflect')
        return torch.nn.functional.conv1d(x, self.filter).squeeze(1)

class SELayer(nn.Module):
    def __init__(self, channel, reduction=8):
        super(SELayer, self).__init__()
        self.avg_pool = nn.AdaptiveAvgPool2d(1)
        self.fc = nn.Sequential(
            nn.Linear(channel, channel // reduction),
            nn.ReLU(inplace=True),
            nn.Linear(channel // reduction, channel),
            nn.Sigmoid(),
        )

    def forward(self, x):
        b, c, _, _ = x.size()
        y = self.avg_pool(x).view(b, c)
        y = self.fc(y).view(b, c, 1, 1)
        return x * y


class SEBasicBlock(nn.Module):
    expansion = 1

    def __init__(self, inplanes, planes, stride=1, downsample=None, reduction=8):
        super(SEBasicBlock, self).__init__()
        self.conv1 = nn.Conv2d(inplanes, planes, kernel_size=3, stride=stride, padding=1, bias=False)
        self.bn1 = nn.BatchNorm2d(planes)
        self.conv2 = nn.Conv2d(planes, planes, kernel_size=3, padding=1, bias=False)
        self.bn2 = nn.BatchNorm2d(planes)
        self.relu = nn.ReLU(inplace=True)
        self.se = SELayer(planes, reduction)
        self.downsample = downsample
        self.stride = stride

    def forward(self, x):
        residual = x

        out = self.conv1(x)
        out = self.relu(out)
        out = self.bn1(out)

        out = self.conv2(out)
        out = self.bn2(out)
        out = self.se(out)

        if self.downsample is not None:
            residual = self.downsample(x)

        out += residual
        out = self.relu(out)
        return out


class ResNetSpeakerEncoder(nn.Module):
    """Implementation of the model H/ASP without batch normalization in speaker embedding. This model was proposed in: https://arxiv.org/abs/2009.14153
    Adapted from: https://github.com/clovaai/voxceleb_trainer
    """

    # pylint: disable=W0102
    def __init__(
        self,
        input_dim=64,
        proj_dim=512,
        layers=[3, 4, 6, 3],
        num_filters=[32, 64, 128, 256],
        encoder_type="ASP",
        log_input=False,
        use_torch_spec=False,
        audio_config=None,
    ):
        super(ResNetSpeakerEncoder, self).__init__()

        self.encoder_type = encoder_type
        self.input_dim = input_dim
        self.log_input = log_input
        self.use_torch_spec = use_torch_spec
        self.audio_config = audio_config

        self.conv1 = nn.Conv2d(1, num_filters[0], kernel_size=3, stride=1, padding=1)
        self.relu = nn.ReLU(inplace=True)
        self.bn1 = nn.BatchNorm2d(num_filters[0])

        self.inplanes = num_filters[0]
        self.layer1 = self.create_layer(SEBasicBlock, num_filters[0], layers[0])
        self.layer2 = self.create_layer(SEBasicBlock, num_filters[1], layers[1], stride=(2, 2))
        self.layer3 = self.create_layer(SEBasicBlock, num_filters[2], layers[2], stride=(2, 2))
        self.layer4 = self.create_layer(SEBasicBlock, num_filters[3], layers[3], stride=(2, 2))

        self.instancenorm = nn.InstanceNorm1d(input_dim)

        if self.use_torch_spec:
            self.torch_spec = torch.nn.Sequential(
                PreEmphasis(audio_config["preemphasis"]),
                torchaudio.transforms.MelSpectrogram(sample_rate=audio_config["sample_rate"], n_fft=audio_config["fft_size"], win_length=audio_config["win_length"], hop_length=audio_config["hop_length"], window_fn=torch.hamming_window, n_mels=audio_config["num_mels"])
                )
        else:
            self.torch_spec = None

        outmap_size = int(self.input_dim / 8)

        self.attention = nn.Sequential(
            nn.Conv1d(num_filters[3] * outmap_size, 128, kernel_size=1),
            nn.ReLU(),
            nn.BatchNorm1d(128),
            nn.Conv1d(128, num_filters[3] * outmap_size, kernel_size=1),
            nn.Softmax(dim=2),
        )

        if self.encoder_type == "SAP":
            out_dim = num_filters[3] * outmap_size
        elif self.encoder_type == "ASP":
            out_dim = num_filters[3] * outmap_size * 2
        else:
            raise ValueError("Undefined encoder")

        self.fc = nn.Linear(out_dim, proj_dim)

        self._init_layers()

    def _init_layers(self):
        for m in self.modules():
            if isinstance(m, nn.Conv2d):
                nn.init.kaiming_normal_(m.weight, mode="fan_out", nonlinearity="relu")
            elif isinstance(m, nn.BatchNorm2d):
                nn.init.constant_(m.weight, 1)
                nn.init.constant_(m.bias, 0)

    def create_layer(self, block, planes, blocks, stride=1):
        downsample = None
        if stride != 1 or self.inplanes != planes * block.expansion:
            downsample = nn.Sequential(
                nn.Conv2d(self.inplanes, planes * block.expansion, kernel_size=1, stride=stride, bias=False),
                nn.BatchNorm2d(planes * block.expansion),
            )

        layers = []
        layers.append(block(self.inplanes, planes, stride, downsample))
        self.inplanes = planes * block.expansion
        for _ in range(1, blocks):
            layers.append(block(self.inplanes, planes))

        return nn.Sequential(*layers)

    # pylint: disable=R0201
    def new_parameter(self, *size):
        out = nn.Parameter(torch.FloatTensor(*size))
        nn.init.xavier_normal_(out)
        return out

    def forward(self, x, l2_norm=False):
        with torch.no_grad():
            with torch.cuda.amp.autocast(enabled=False):
                if self.use_torch_spec:
                    x = self.torch_spec(x)
                else:
                    x = x.transpose(1, 2)

                if self.log_input:
                    x = (x + 1e-6).log()
                x = self.instancenorm(x).unsqueeze(1)

        x = self.conv1(x)
        x = self.relu(x)
        x = self.bn1(x)

        x = self.layer1(x)
        x = self.layer2(x)
        x = self.layer3(x)
        x = self.layer4(x)

        x = x.reshape(x.size()[0], -1, x.size()[-1])

        w = self.attention(x)

        if self.encoder_type == "SAP":
            x = torch.sum(x * w, dim=2)
        elif self.encoder_type == "ASP":
            mu = torch.sum(x * w, dim=2)
            sg = torch.sqrt((torch.sum((x ** 2) * w, dim=2) - mu ** 2).clamp(min=1e-5))
            x = torch.cat((mu, sg), 1)

        x = x.view(x.size()[0], -1)
        x = self.fc(x)

        if l2_norm:
            x = torch.nn.functional.normalize(x, p=2, dim=1)
        return x

    @torch.no_grad()
    def compute_embedding(self, x, num_frames=250, num_eval=10, return_mean=True):
        """
        Generate embeddings for a batch of utterances
        x: 1xTxD
        """
        # map to the waveform size
        if self.use_torch_spec:
            num_frames = num_frames * self.audio_config['hop_length']

        max_len = x.shape[1]

        if max_len < num_frames:
            num_frames = max_len

        offsets = np.linspace(0, max_len - num_frames, num=num_eval)

        frames_batch = []
        for offset in offsets:
            offset = int(offset)
            end_offset = int(offset + num_frames)
            frames = x[:, offset:end_offset]
            frames_batch.append(frames)

        frames_batch = torch.cat(frames_batch, dim=0)
        embeddings = self.forward(frames_batch, l2_norm=True)

        if return_mean:
            embeddings = torch.mean(embeddings, dim=0, keepdim=True)

        return embeddings

    def load_checkpoint(self, config: dict, checkpoint_path: str, eval: bool = False, use_cuda: bool = False):
        state = load_fsspec(checkpoint_path, map_location=torch.device("cpu"))
        self.load_state_dict(state["model"])
        if use_cuda:
            self.cuda()
        if eval:
            self.eval()
            assert not self.training<|MERGE_RESOLUTION|>--- conflicted
+++ resolved
@@ -1,11 +1,7 @@
 import numpy as np
 import torch
-<<<<<<< HEAD
 import torchaudio
-import torch.nn as nn
-=======
 from torch import nn
->>>>>>> 40c17b22
 
 from TTS.utils.io import load_fsspec
 
