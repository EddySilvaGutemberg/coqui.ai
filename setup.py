--- conflicted
+++ resolved
@@ -62,20 +62,15 @@
     version=version,
     url='https://github.com/mozilla/TTS',
     description='Text to Speech with Deep Learning',
-<<<<<<< HEAD
     license='MPL-2.0',
-    package_dir={'TTS': '.'},
-    packages=['TTS'] + ['TTS.' + pkg for pkg in find_packages()],
+    package_dir={'': 'tts_namespace'},
+    packages=find_packages('tts_namespace'),
     project_urls={
               'Documentation': 'https://github.com/mozilla/TTS/wiki',
               'Tracker': 'https://github.com/mozilla/TTS/issues',
               'Repository': 'https://github.com/mozilla/TTS',
               'Discussions': 'https://discourse.mozilla.org/c/tts',
           },
-=======
-    package_dir={'': 'tts_namespace'},
-    packages=find_packages('tts_namespace'),
->>>>>>> 859970bd
     cmdclass={
         'build_py': build_py,
         'develop': develop,
