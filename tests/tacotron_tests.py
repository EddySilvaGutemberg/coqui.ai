import os
import copy
import torch
import unittest
import numpy as np

from torch import optim
from torch import nn
from TTS.utils.generic_utils import load_config
from TTS.layers.losses import L1LossMasked
from TTS.models.tacotron import Tacotron

torch.manual_seed(1)
use_cuda = torch.cuda.is_available()
device = torch.device("cuda:0" if torch.cuda.is_available() else "cpu")

file_path = os.path.dirname(os.path.realpath(__file__))
c = load_config(os.path.join(file_path, 'test_config.json'))


class TacotronTrainTest(unittest.TestCase):
    
    def test_train_step(self):
        input = torch.randint(0, 24, (8, 128)).long().to(device)
        mel_spec = torch.rand(8, 30, c.num_mels).to(device)
        linear_spec = torch.rand(8, 30, c.num_freq).to(device)
        mel_lengths = torch.randint(20, 30, (8,)).long().to(device)
        stop_targets = torch.zeros(8, 30, 1).float().to(device)
        for idx in mel_lengths:
            stop_targets[:, int(idx.item()):, 0] = 1.0
        criterion = L1LossMasked().to(device)
        criterion_st = nn.BCELoss().to(device)
        model = Tacotron(c.embedding_size,
                         c.num_freq,
                         c.num_mels,
                         c.r).to(device)
        model.train()
        model_ref = copy.deepcopy(model)
        count = 0
        for param, param_ref in zip(model.parameters(), model_ref.parameters()):
            assert (param - param_ref).sum() == 0, param
            count += 1
        optimizer = optim.Adam(model.parameters(), lr=c.lr)
        for i in range(5):
<<<<<<< HEAD
            mel_out, linear_out, align = model.forward(input, mel_spec)
            # mel_out, linear_out, align, stop_tokens = model.forward(input, mel_spec)
            # assert stop_tokens.data.max() <= 1.0
            # assert stop_tokens.data.min() >= 0.0
            optimizer.zero_grad()
            loss = criterion(mel_out, mel_spec, mel_lengths) 
            # stop_loss = criterion_st(stop_tokens, stop_targets)
            loss = loss + criterion(linear_out, linear_spec, mel_lengths)
=======
            mel_out, linear_out, align, stop_tokens = model.forward(input, mel_spec)
            assert stop_tokens.data.max() <= 1.0
            assert stop_tokens.data.min() >= 0.0
            optimizer.zero_grad()
            loss = criterion(mel_out, mel_spec, mel_lengths) 
            stop_loss = criterion_st(stop_tokens, stop_targets)
            loss = loss + criterion(linear_out, linear_spec, mel_lengths) + stop_loss
>>>>>>> 44fb6d57
            loss.backward()
            optimizer.step()
        # check parameter changes
        count = 0
        for param, param_ref in zip(model.parameters(), model_ref.parameters()):
            # ignore pre-higway layer since it works conditional 
<<<<<<< HEAD
            if count not in [139, 59]:
=======
            if count not in [141, 59]:
>>>>>>> 44fb6d57
                assert (param != param_ref).any(), "param {} with shape {} not updated!! \n{}\n{}".format(count, param.shape, param, param_ref)
            count += 1
            
        
        <|MERGE_RESOLUTION|>--- conflicted
+++ resolved
@@ -26,8 +26,13 @@
         linear_spec = torch.rand(8, 30, c.num_freq).to(device)
         mel_lengths = torch.randint(20, 30, (8,)).long().to(device)
         stop_targets = torch.zeros(8, 30, 1).float().to(device)
+        
         for idx in mel_lengths:
             stop_targets[:, int(idx.item()):, 0] = 1.0
+            
+        stop_targets = stop_targets.view(input.shape[0], stop_targets.size(1) // c.r, -1)
+        stop_targets = (stop_targets.sum(2) > 0.0).unsqueeze(2).float()
+        
         criterion = L1LossMasked().to(device)
         criterion_st = nn.BCELoss().to(device)
         model = Tacotron(c.embedding_size,
@@ -42,16 +47,6 @@
             count += 1
         optimizer = optim.Adam(model.parameters(), lr=c.lr)
         for i in range(5):
-<<<<<<< HEAD
-            mel_out, linear_out, align = model.forward(input, mel_spec)
-            # mel_out, linear_out, align, stop_tokens = model.forward(input, mel_spec)
-            # assert stop_tokens.data.max() <= 1.0
-            # assert stop_tokens.data.min() >= 0.0
-            optimizer.zero_grad()
-            loss = criterion(mel_out, mel_spec, mel_lengths) 
-            # stop_loss = criterion_st(stop_tokens, stop_targets)
-            loss = loss + criterion(linear_out, linear_spec, mel_lengths)
-=======
             mel_out, linear_out, align, stop_tokens = model.forward(input, mel_spec)
             assert stop_tokens.data.max() <= 1.0
             assert stop_tokens.data.min() >= 0.0
@@ -59,18 +54,13 @@
             loss = criterion(mel_out, mel_spec, mel_lengths) 
             stop_loss = criterion_st(stop_tokens, stop_targets)
             loss = loss + criterion(linear_out, linear_spec, mel_lengths) + stop_loss
->>>>>>> 44fb6d57
             loss.backward()
             optimizer.step()
         # check parameter changes
         count = 0
         for param, param_ref in zip(model.parameters(), model_ref.parameters()):
             # ignore pre-higway layer since it works conditional 
-<<<<<<< HEAD
-            if count not in [139, 59]:
-=======
-            if count not in [141, 59]:
->>>>>>> 44fb6d57
+            if count not in [145, 59]:
                 assert (param != param_ref).any(), "param {} with shape {} not updated!! \n{}\n{}".format(count, param.shape, param, param_ref)
             count += 1
             
